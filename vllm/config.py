import enum
import json
import os
from dataclasses import dataclass, field, fields
from typing import TYPE_CHECKING, ClassVar, List, Optional, Union

import torch
from packaging.version import Version
from transformers import PretrainedConfig

from vllm.logger import init_logger
from vllm.transformers_utils.config import get_config, get_hf_text_config
from vllm.utils import (get_cpu_memory, get_nvcc_cuda_version, is_cpu, is_hip,
                        is_neuron)

if TYPE_CHECKING:
    from ray.util.placement_group import PlacementGroup

    from vllm.model_executor.model_loader.loader import BaseModelLoader

logger = init_logger(__name__)

# If true, will load models from ModelScope instead of Hugging Face Hub.
VLLM_USE_MODELSCOPE = os.environ.get("VLLM_USE_MODELSCOPE",
                                     "False").lower() == "true"

_GB = 1 << 30


class ModelConfig:
    """Configuration for the model.

    Args:
        model: Name or path of the huggingface model to use.
        tokenizer: Name or path of the huggingface tokenizer to use.
        tokenizer_mode: Tokenizer mode. "auto" will use the fast tokenizer if
            available, and "slow" will always use the slow tokenizer.
        trust_remote_code: Trust remote code (e.g., from HuggingFace) when
            downloading the model and tokenizer.
        dtype: Data type for model weights and activations. The "auto" option
            will use FP16 precision for FP32 and FP16 models, and BF16 precision
            for BF16 models.
        seed: Random seed for reproducibility.
        revision: The specific model version to use. It can be a branch name,
            a tag name, or a commit id. If unspecified, will use the default
            version.
        code_revision: The specific revision to use for the model code on
            Hugging Face Hub. It can be a branch name, a tag name, or a
            commit id. If unspecified, will use the default version.
        tokenizer_revision: The specific tokenizer version to use. It can be a
            branch name, a tag name, or a commit id. If unspecified, will use
            the default version.
        max_model_len: Maximum length of a sequence (including prompt and
            output). If None, will be derived from the model.
        quantization: Quantization method that was used to quantize the model
            weights. If None, we assume the model weights are not quantized.
        quantization_param_path: Path to JSON file containing scaling factors.
            Used to load KV cache scaling factors into the model when KV cache
            type is FP8_E4M3 on ROCm (AMD GPU). In the future these will also
            be used to load activation and weight scaling factors when the
            model dtype is FP8_E4M3 on ROCm.
        enforce_eager: Whether to enforce eager execution. If True, we will
            disable CUDA graph and always execute the model in eager mode.
            If False, we will use CUDA graph and eager execution in hybrid.
        max_context_len_to_capture: Maximum context len covered by CUDA graphs.
            When a sequence has context length larger than this, we fall back
            to eager mode.
    """

    def __init__(
        self,
        model: str,
        tokenizer: str,
        tokenizer_mode: str,
        trust_remote_code: bool,
        dtype: Union[str, torch.dtype],
        seed: int,
        revision: Optional[str] = None,
        code_revision: Optional[str] = None,
        tokenizer_revision: Optional[str] = None,
        max_model_len: Optional[int] = None,
        quantization: Optional[str] = None,
        quantization_param_path: Optional[str] = None,
        enforce_eager: bool = False,
        max_context_len_to_capture: Optional[int] = None,
        max_logprobs: int = 5,
    ) -> None:
        self.model = model
        self.tokenizer = tokenizer
        self.tokenizer_mode = tokenizer_mode
        self.trust_remote_code = trust_remote_code
        self.seed = seed
        self.revision = revision
        self.code_revision = code_revision
        self.tokenizer_revision = tokenizer_revision
        self.quantization = quantization
        self.quantization_param_path = quantization_param_path
        self.enforce_eager = enforce_eager
        self.max_context_len_to_capture = max_context_len_to_capture
        self.max_logprobs = max_logprobs

        self.hf_config = get_config(self.model, trust_remote_code, revision,
                                    code_revision)
        self.hf_text_config = get_hf_text_config(self.hf_config)
        self.dtype = _get_and_verify_dtype(self.hf_text_config, dtype)
        self.max_model_len = _get_and_verify_max_len(self.hf_text_config,
                                                     max_model_len)
        self._verify_tokenizer_mode()
        self._verify_quantization()
        self._verify_cuda_graph()

    def _verify_tokenizer_mode(self) -> None:
        tokenizer_mode = self.tokenizer_mode.lower()
        if tokenizer_mode not in ["auto", "slow"]:
            raise ValueError(
                f"Unknown tokenizer mode: {self.tokenizer_mode}. Must be "
                "either 'auto' or 'slow'.")
        self.tokenizer_mode = tokenizer_mode

    def _verify_quantization(self) -> None:
<<<<<<< HEAD
        supported_quantization = [
            "awq", "gptq", "squeezellm", "marlin", "deepspeedfp"
        ]
=======
        supported_quantization = ["awq", "gptq", "squeezellm", "marlin", "yq"]
>>>>>>> aa16d6f4
        rocm_not_supported_quantization = ["awq", "marlin"]
        if self.quantization is not None:
            self.quantization = self.quantization.lower()

        # Parse quantization method from the HF model config, if available.
        quant_cfg = getattr(self.hf_config, "quantization_config", None)
        if quant_cfg is not None:
            quant_method = quant_cfg.get("quant_method", "").lower()
            # compat: autogptq >=0.8.0 use checkpoint_format: str
            # compat: autogptq <=0.7.1 is_marlin_format: bool
            is_format_marlin = (quant_cfg.get("checkpoint_format") == "marlin"
                                or quant_cfg.get("is_marlin_format", False))

            # Use marlin if the GPTQ model is serialized in marlin format.
            if quant_method == "gptq" and is_format_marlin:
                logger.info("The model is serialized in Marlin format. "
                            "Using Marlin kernel.")
                quant_method = "marlin"
                if self.quantization == "gptq":
                    self.quantization = quant_method

            if self.quantization is None:
                self.quantization = quant_method
            elif self.quantization != quant_method:
                raise ValueError(
                    "Quantization method specified in the model config "
                    f"({quant_method}) does not match the quantization "
                    f"method specified in the `quantization` argument "
                    f"({self.quantization}).")

        if self.quantization is not None:
            if self.quantization not in supported_quantization:
                raise ValueError(
                    f"Unknown quantization method: {self.quantization}. Must "
                    f"be one of {supported_quantization}.")
            if is_hip(
            ) and self.quantization in rocm_not_supported_quantization:
                raise ValueError(
                    f"{self.quantization} quantization is currently not "
                    f"supported in ROCm.")
            if self.quantization != "marlin":
                logger.warning(
                    f"{self.quantization} quantization is not fully "
                    "optimized yet. The speed can be slower than "
                    "non-quantized models.")

    def _verify_cuda_graph(self) -> None:
        if self.max_context_len_to_capture is None:
            self.max_context_len_to_capture = self.max_model_len
        self.max_context_len_to_capture = min(self.max_context_len_to_capture,
                                              self.max_model_len)

    def verify_with_parallel_config(
        self,
        parallel_config: "ParallelConfig",
    ) -> None:
        total_num_attention_heads = self.hf_text_config.num_attention_heads
        tensor_parallel_size = parallel_config.tensor_parallel_size
        if total_num_attention_heads % tensor_parallel_size != 0:
            raise ValueError(
                f"Total number of attention heads ({total_num_attention_heads})"
                " must be divisible by tensor parallel size "
                f"({tensor_parallel_size}).")

        total_num_hidden_layers = self.hf_text_config.num_hidden_layers
        pipeline_parallel_size = parallel_config.pipeline_parallel_size
        if total_num_hidden_layers % pipeline_parallel_size != 0:
            raise ValueError(
                f"Total number of hidden layers ({total_num_hidden_layers}) "
                "must be divisible by pipeline parallel size "
                f"({pipeline_parallel_size}).")

    def get_sliding_window(self) -> Optional[int]:
        """Get the sliding window size, or None if disabled.
        """

        # Some models, like Qwen2 and Qwen1.5, use `use_sliding_window` in
        # addition to sliding window size. We check if that field is present
        # and if it's False, return None.
        if (hasattr(self.hf_text_config, "use_sliding_window")
                and not self.hf_text_config.use_sliding_window):
            return None
        return getattr(self.hf_text_config, "sliding_window", None)

    def get_sink_size(self) -> Optional[int]:
        """Get the sink size, or None if disabled.
        """
        if (hasattr(self.hf_text_config, "use_sink")
                and not self.hf_text_config.use_sink):
            return None
        return getattr(self.hf_text_config, "sink_size", 0)

    def get_vocab_size(self) -> int:
        return self.hf_text_config.vocab_size

    def get_hidden_size(self) -> int:
        return self.hf_text_config.hidden_size

    def get_head_size(self) -> int:
        if hasattr(self.hf_text_config, "head_dim"):
            return self.hf_text_config.head_dim
        # FIXME(woosuk): This may not be true for all models.
        return (self.hf_text_config.hidden_size //
                self.hf_text_config.num_attention_heads)

    def get_total_num_kv_heads(self) -> int:
        """Returns the total number of KV heads."""
        # For GPTBigCode & Falcon:
        # NOTE: for falcon, when new_decoder_architecture is True, the
        # multi_query flag is ignored and we use n_head_kv for the number of
        # KV heads.
        falcon_model_types = ["falcon", "RefinedWeb", "RefinedWebModel"]
        new_decoder_arch_falcon = (
            self.hf_config.model_type in falcon_model_types
            and getattr(self.hf_config, "new_decoder_architecture", False))
        if not new_decoder_arch_falcon and getattr(self.hf_text_config,
                                                   "multi_query", False):
            # Multi-query attention, only one KV head.
            # Currently, tensor parallelism is not supported in this case.
            return 1

        # For DBRX and MPT
        if self.hf_config.model_type in ["dbrx", "mpt"]:
            return getattr(self.hf_config.attn_config, "kv_n_heads",
                           self.hf_config.num_attention_heads)

        attributes = [
            # For Falcon:
            "n_head_kv",
            "num_kv_heads",
            # For LLaMA-2:
            "num_key_value_heads",
            # For ChatGLM:
            "multi_query_group_num",
        ]
        for attr in attributes:
            num_kv_heads = getattr(self.hf_text_config, attr, None)
            if num_kv_heads is not None:
                return num_kv_heads

        # For non-grouped-query attention models, the number of KV heads is
        # equal to the number of attention heads.
        return self.hf_text_config.num_attention_heads

    def get_num_kv_heads(self, parallel_config: "ParallelConfig") -> int:
        """Returns the number of KV heads per GPU."""
        total_num_kv_heads = self.get_total_num_kv_heads()
        # If tensor parallelism is used, we divide the number of KV heads by
        # the tensor parallel size. We will replicate the KV heads in the
        # case where the number of KV heads is smaller than the tensor
        # parallel size so each GPU has at least one KV head.
        return max(1,
                   total_num_kv_heads // parallel_config.tensor_parallel_size)

    def get_num_layers(self, parallel_config: "ParallelConfig") -> int:
        total_num_hidden_layers = self.hf_text_config.num_hidden_layers
        return total_num_hidden_layers // parallel_config.pipeline_parallel_size


class CacheConfig:
    """Configuration for the KV cache.

    Args:
        block_size: Size of a cache block in number of tokens.
        gpu_memory_utilization: Fraction of GPU memory to use for the
            vLLM execution.
        swap_space: Size of the CPU swap space per GPU (in GiB).
        cache_dtype: Data type for kv cache storage.
        num_gpu_blocks_override: Number of GPU blocks to use. This overrides the
            profiled num_gpu_blocks if specified. Does nothing if None.
    """

    def __init__(
        self,
        block_size: int,
        gpu_memory_utilization: float,
        swap_space: int,
        cache_dtype: str,
        num_gpu_blocks_override: Optional[int] = None,
        sliding_window: Optional[int] = None,
        sink_size: Optional[int] = None,
        enable_prefix_caching: bool = False,
    ) -> None:
        self.block_size = block_size
        self.gpu_memory_utilization = gpu_memory_utilization
        self.swap_space_bytes = swap_space * _GB
        self.num_gpu_blocks_override = num_gpu_blocks_override
        self.cache_dtype = cache_dtype
        self.sliding_window = sliding_window
        self.sink_size = sink_size
        self.enable_prefix_caching = enable_prefix_caching
        self._verify_args()
        self._verify_cache_dtype()

        # Will be set after profiling.
        self.num_gpu_blocks = None
        self.num_cpu_blocks = None

    def metrics_info(self):
        # convert cache_config to dict(key: str, value: str) for prometheus
        # metrics info
        return {key: str(value) for key, value in self.__dict__.items()}

    def _verify_args(self) -> None:
        if self.gpu_memory_utilization > 1.0:
            raise ValueError(
                "GPU memory utilization must be less than 1.0. Got "
                f"{self.gpu_memory_utilization}.")

    def _verify_cache_dtype(self) -> None:
        if self.cache_dtype == "auto":
            pass
        elif self.cache_dtype == "fp8":
            if not is_hip():
                nvcc_cuda_version = get_nvcc_cuda_version()
                if nvcc_cuda_version < Version("11.8"):
                    raise ValueError(
                        "FP8 is not supported when cuda version is"
                        "lower than 11.8.")
            logger.info(
                "Using fp8 data type to store kv cache. It reduces the GPU "
                "memory footprint and boosts the performance. "
                "But it may cause slight accuracy drop without scaling "
                "factors. FP8_E5M2 (without scaling) is only supported on "
                "cuda version greater than 11.8. On ROCm (AMD GPU), FP8_E4M3 "
                "is instead supported for common inference criteria.")
        else:
            raise ValueError(f"Unknown kv cache dtype: {self.cache_dtype}")

    def verify_with_parallel_config(
        self,
        parallel_config: "ParallelConfig",
    ) -> None:
        total_cpu_memory = get_cpu_memory()
        # FIXME(woosuk): Here, it is assumed that the GPUs in a tensor parallel
        # group are in the same node. However, the GPUs may span multiple nodes.
        num_gpus_per_node = parallel_config.tensor_parallel_size
        cpu_memory_usage = self.swap_space_bytes * num_gpus_per_node

        msg = (f"{cpu_memory_usage / _GB:.2f} GiB out of "
               f"the {total_cpu_memory / _GB:.2f} GiB total CPU memory is "
               "allocated for the swap space.")
        if cpu_memory_usage > 0.7 * total_cpu_memory:
            raise ValueError("Too large swap space. " + msg)
        elif cpu_memory_usage > 0.4 * total_cpu_memory:
            logger.warning("Possibly too large swap space. " + msg)


@dataclass
class TokenizerPoolConfig:
    """Configuration for the tokenizer pool.

    Args:
        pool_size: Number of tokenizer workers in the pool.
        pool_type: Type of the pool.
        extra_config: Additional config for the pool.
            The way the config will be used depends on the
            pool type.
    """
    pool_size: int
    pool_type: str
    extra_config: dict

    def __post_init__(self):
        if self.pool_type not in ("ray", ):
            raise ValueError(f"Unknown pool type: {self.pool_type}")
        if not isinstance(self.extra_config, dict):
            raise ValueError("extra_config must be a dictionary.")

    @classmethod
    def create_config(
        cls, tokenizer_pool_size: int, tokenizer_pool_type: str,
        tokenizer_pool_extra_config: Optional[Union[str, dict]]
    ) -> Optional["TokenizerPoolConfig"]:
        """Create a TokenizerPoolConfig from the given parameters.

        If tokenizer_pool_size is 0, return None.

        Args:
            tokenizer_pool_size: Number of tokenizer workers in the pool.
            tokenizer_pool_type: Type of the pool.
            tokenizer_pool_extra_config: Additional config for the pool.
                The way the config will be used depends on the
                pool type. This can be a JSON string (will be parsed).
        """
        if tokenizer_pool_size:
            if isinstance(tokenizer_pool_extra_config, str):
                tokenizer_pool_extra_config_parsed = json.loads(
                    tokenizer_pool_extra_config)
            else:
                tokenizer_pool_extra_config_parsed = (
                    tokenizer_pool_extra_config or {})
            tokenizer_pool_config = cls(tokenizer_pool_size,
                                        tokenizer_pool_type,
                                        tokenizer_pool_extra_config_parsed)
        else:
            tokenizer_pool_config = None
        return tokenizer_pool_config


class LoadFormat(str, enum.Enum):
    AUTO = "auto"
    PT = "pt"
    SAFETENSORS = "safetensors"
    NPCACHE = "npcache"
    DUMMY = "dummy"
    TENSORIZER = "tensorizer"
    STATE_DICT = "state_dict"


@dataclass
class LoadConfig:
    """
        download_dir: Directory to download and load the weights, default to the
            default cache directory of huggingface.
        load_format: The format of the model weights to load:
            "auto" will try to load the weights in the safetensors format and
                fall back to the pytorch bin format if safetensors format is
                not available.
            "pt" will load the weights in the pytorch bin format.
            "safetensors" will load the weights in the safetensors format.
            "npcache" will load the weights in pytorch format and store
                a numpy cache to speed up the loading.
            "dummy" will initialize the weights with random values, which is
                mainly for profiling.
            "tensorizer" will use CoreWeave's tensorizer library for
                fast weight loading.
    """

    load_format: Union[str, LoadFormat, "BaseModelLoader"] = LoadFormat.AUTO
    download_dir: Optional[str] = None
    model_loader_extra_config: Optional[Union[str, dict]] = field(
        default_factory=dict)

    def __post_init__(self):
        model_loader_extra_config = self.model_loader_extra_config or {}
        if isinstance(model_loader_extra_config, str):
            self.model_loader_extra_config = json.loads(
                model_loader_extra_config)
        self._verify_load_format()

    def _verify_load_format(self) -> None:
        if not isinstance(self.load_format, str):
            return

        load_format = self.load_format.lower()
        self.load_format = LoadFormat(load_format)

        rocm_not_supported_load_format: List[str] = []
        if is_hip() and load_format in rocm_not_supported_load_format:
            rocm_supported_load_format = [
                f for f in LoadFormat.__members__
                if (f not in rocm_not_supported_load_format)
            ]
            raise ValueError(
                f"load format '{load_format}' is not supported in ROCm. "
                f"Supported load formats are "
                f"{rocm_supported_load_format}")


class ParallelConfig:
    """Configuration for the distributed execution.

    Args:
        pipeline_parallel_size: Number of pipeline parallel groups.
        tensor_parallel_size: Number of tensor parallel groups.
        worker_use_ray: Whether to use Ray for model workers. Will be set to
            True if either pipeline_parallel_size or tensor_parallel_size is
            greater than 1.
        max_parallel_loading_workers: Maximum number of multiple batches
            when load model sequentially. To avoid RAM OOM when using tensor
            parallel and large models.
        disable_custom_all_reduce: Disable the custom all-reduce kernel and
            fall back to NCCL.
        tokenizer_pool_config: Config for the tokenizer pool.
            If None, will use synchronous tokenization.
        ray_workers_use_nsight: Whether to profile Ray workers with nsight, see
            https://docs.ray.io/en/latest/ray-observability/user-guides/profiling.html#profiling-nsight-profiler.
    """

    def __init__(
        self,
        pipeline_parallel_size: int,
        tensor_parallel_size: int,
        worker_use_ray: bool,
        max_parallel_loading_workers: Optional[int] = None,
        disable_custom_all_reduce: bool = False,
        tokenizer_pool_config: Optional[TokenizerPoolConfig] = None,
        ray_workers_use_nsight: bool = False,
        placement_group: Optional["PlacementGroup"] = None,
    ) -> None:
        self.pipeline_parallel_size = pipeline_parallel_size
        self.tensor_parallel_size = tensor_parallel_size
        self.worker_use_ray = worker_use_ray
        self.max_parallel_loading_workers = max_parallel_loading_workers
        self.disable_custom_all_reduce = disable_custom_all_reduce
        self.tokenizer_pool_config = tokenizer_pool_config
        self.ray_workers_use_nsight = ray_workers_use_nsight
        self.placement_group = placement_group

        self.world_size = pipeline_parallel_size * self.tensor_parallel_size
        if self.world_size > 1:
            self.worker_use_ray = True
        self._verify_args()

    def _verify_args(self) -> None:
        if self.pipeline_parallel_size > 1:
            raise NotImplementedError(
                "Pipeline parallelism is not supported yet.")
        if not self.disable_custom_all_reduce and self.world_size > 1:
            if is_hip():
                self.disable_custom_all_reduce = True
                logger.info(
                    "Disabled the custom all-reduce kernel because it is not "
                    "supported on AMD GPUs.")
            elif self.pipeline_parallel_size > 1:
                self.disable_custom_all_reduce = True
                logger.info(
                    "Disabled the custom all-reduce kernel because it is not "
                    "supported with pipeline parallelism.")
        if self.ray_workers_use_nsight and not self.worker_use_ray:
            raise ValueError("Unable to use nsight profiling unless workers "
                             "run with Ray.")


class SchedulerConfig:
    """Scheduler configuration.

    Args:
        max_num_batched_tokens: Maximum number of tokens to be processed in
            a single iteration.
        max_num_seqs: Maximum number of sequences to be processed in a single
            iteration.
        max_model_len: Maximum length of a sequence (including prompt
            and generated text).
        use_v2_block_manager: Whether to use the BlockSpaceManagerV2 or not.
        num_lookahead_slots: The number of slots to allocate per sequence per
            step, beyond the known token ids. This is used in speculative
            decoding to store KV activations of tokens which may or may not be
            accepted.
        delay_factor: Apply a delay (of delay factor multiplied by previous
            prompt latency) before scheduling next prompt.
        enable_chunked_prefill: If True, prefill requests can be chunked based
            on the remaining max_num_batched_tokens.
    """

    def __init__(
        self,
        max_num_batched_tokens: Optional[int],
        max_num_seqs: int,
        max_model_len: int,
        use_v2_block_manager: bool = False,
        num_lookahead_slots: int = 0,
        delay_factor: float = 0.0,
        enable_chunked_prefill: bool = False,
    ) -> None:
        if max_num_batched_tokens is not None:
            self.max_num_batched_tokens = max_num_batched_tokens
        else:
            if enable_chunked_prefill:
                # For chunked prefill, choose the well-tuned batch size.
                self.max_num_batched_tokens = 768
            else:
                # If max_model_len is too short, use 2048 as the default value
                # for higher throughput.
                self.max_num_batched_tokens = max(max_model_len, 2048)
        if enable_chunked_prefill:
            logger.info("Chunked prefill is enabled (EXPERIMENTAL).")

        self.max_num_seqs = max_num_seqs
        self.max_model_len = max_model_len
        self.use_v2_block_manager = use_v2_block_manager
        self.num_lookahead_slots = num_lookahead_slots
        self.delay_factor = delay_factor
        self.chunked_prefill_enabled = enable_chunked_prefill

        self._verify_args()

    def _verify_args(self) -> None:
        if (self.max_num_batched_tokens < self.max_model_len
                and not self.chunked_prefill_enabled):
            raise ValueError(
                f"max_num_batched_tokens ({self.max_num_batched_tokens}) is "
                f"smaller than max_model_len ({self.max_model_len}). "
                "This effectively limits the maximum sequence length to "
                "max_num_batched_tokens and makes vLLM reject longer "
                "sequences. Please increase max_num_batched_tokens or "
                "decrease max_model_len.")

        if self.max_num_batched_tokens < self.max_num_seqs:
            raise ValueError(
                f"max_num_batched_tokens ({self.max_num_batched_tokens}) must "
                "be greater than or equal to max_num_seqs "
                f"({self.max_num_seqs}).")

        if self.num_lookahead_slots < 0:
            raise ValueError(
                "num_lookahead_slots "
                f"({self.num_lookahead_slots}) must be greater than or "
                "equal to 0.")


class DeviceConfig:

    def __init__(self, device: str = "auto") -> None:
        if device == "auto":
            # Automated device type detection
            if is_neuron():
                self.device_type = "neuron"
            elif is_cpu():
                self.device_type = "cpu"
            else:
                # We don't call torch.cuda.is_available() here to
                # avoid initializing CUDA before workers are forked
                self.device_type = "cuda"
        else:
            # Device type is assigned explicitly
            self.device_type = device

        # Some device types require processing inputs on CPU
        if self.device_type in ["neuron"]:
            self.device = torch.device("cpu")
        else:
            # Set device with device type
            self.device = torch.device(self.device_type)


class SpeculativeConfig:
    """Configuration for speculative decoding.

    The configuration is currently specialized to draft-model speculative
    decoding with top-1 proposals.
    """

    @staticmethod
    def maybe_create_spec_config(
        target_model_config: ModelConfig,
        target_parallel_config: ParallelConfig,
        target_dtype: str,
        speculative_model: Optional[str],
        num_speculative_tokens: Optional[int],
    ) -> Optional["SpeculativeConfig"]:
        """Create a SpeculativeConfig if possible, else return None.

        This function attempts to create a SpeculativeConfig object based on the
        provided parameters. If the necessary conditions are met, it returns an
        instance of SpeculativeConfig. Otherwise, it returns None.

        Args:
            target_model_config (ModelConfig): The configuration of the target
                model.
            target_parallel_config (ParallelConfig): The parallel configuration
                for the target model.
            target_dtype (str): The data type used for the target model.
            speculative_model (Optional[str]): The name of the speculative
                model, if provided.
            num_speculative_tokens (Optional[int]): The number of speculative
                tokens, if provided.

        Returns:
            Optional["SpeculativeConfig"]: An instance of SpeculativeConfig if
                the necessary conditions are met, else None.
        """

        if (speculative_model is None and num_speculative_tokens is None):
            return None

        if speculative_model is not None and num_speculative_tokens is None:
            raise ValueError(
                "Expected both speculative_model and "
                "num_speculative_tokens to be provided, but found "
                f"{speculative_model=} and {num_speculative_tokens=}.")

        assert (speculative_model is not None
                and num_speculative_tokens is not None)

        # TODO: The user should be able to specify revision/quantization/max
        # model len for the draft model. It is not currently supported.
        draft_revision = None
        draft_code_revision = None
        draft_quantization = None
        draft_max_model_len = None

        draft_model_config = ModelConfig(
            model=speculative_model,
            tokenizer=target_model_config.tokenizer,
            tokenizer_mode=target_model_config.tokenizer_mode,
            trust_remote_code=target_model_config.trust_remote_code,
            dtype=target_model_config.dtype,
            seed=target_model_config.seed,
            revision=draft_revision,
            code_revision=draft_code_revision,
            tokenizer_revision=target_model_config.tokenizer_revision,
            max_model_len=draft_max_model_len,
            quantization=draft_quantization,
            enforce_eager=target_model_config.enforce_eager,
            max_context_len_to_capture=target_model_config.
            max_context_len_to_capture,
            max_logprobs=target_model_config.max_logprobs,
        )

        draft_parallel_config = (
            SpeculativeConfig.create_draft_parallel_config(
                target_parallel_config))

        return SpeculativeConfig(
            draft_model_config,
            draft_parallel_config,
            num_speculative_tokens,
        )

    @staticmethod
    def create_draft_parallel_config(
            target_parallel_config: ParallelConfig) -> ParallelConfig:
        """Create a parallel config for use by the draft worker.

        This is mostly a copy of the target parallel config. In the future the
        draft worker can have a different parallel strategy, e.g. TP=1.
        """
        draft_parallel_config = ParallelConfig(
            pipeline_parallel_size=target_parallel_config.
            pipeline_parallel_size,
            tensor_parallel_size=target_parallel_config.tensor_parallel_size,
            worker_use_ray=target_parallel_config.worker_use_ray,
            max_parallel_loading_workers=target_parallel_config.
            max_parallel_loading_workers,
            disable_custom_all_reduce=target_parallel_config.
            disable_custom_all_reduce,
            tokenizer_pool_config=target_parallel_config.tokenizer_pool_config,
            ray_workers_use_nsight=target_parallel_config.
            ray_workers_use_nsight,
            placement_group=target_parallel_config.placement_group,
        )

        return draft_parallel_config

    def __init__(
        self,
        draft_model_config: ModelConfig,
        draft_parallel_config: ParallelConfig,
        num_speculative_tokens: int,
    ):
        """Create a SpeculativeConfig object.

        Args:
            draft_model_config: ModelConfig for the draft model.
            draft_parallel_config: ParallelConfig for the draft model.
            num_speculative_tokens: The number of tokens to sample from the
                draft model before scoring with the target model.
        """
        self.draft_model_config = draft_model_config
        self.draft_parallel_config = draft_parallel_config
        self.num_speculative_tokens = num_speculative_tokens

        self._verify_args()

    def _verify_args(self) -> None:
        if self.num_speculative_tokens <= 0:
            raise ValueError("Expected num_speculative_tokens to be greater "
                             f"than zero ({self.num_speculative_tokens}).")

        if self.draft_model_config:
            self.draft_model_config.verify_with_parallel_config(
                self.draft_parallel_config)

    @property
    def num_lookahead_slots(self) -> int:
        """The number of additional slots the scheduler should allocate per
        step, in addition to the slots allocated for each known token.

        This is equal to the number of speculative tokens, as each speculative
        token must be scored.
        """
        return self.num_speculative_tokens

    def __repr__(self) -> str:
        draft_model = self.draft_model_config.model
        num_spec_tokens = self.num_speculative_tokens
        return f"SpeculativeConfig({draft_model=}, {num_spec_tokens=})"


@dataclass
class LoRAConfig:
    max_lora_rank: int
    max_loras: int
    max_cpu_loras: Optional[int] = None
    lora_dtype: Optional[torch.dtype] = None
    lora_extra_vocab_size: int = 256
    # This is a constant.
    lora_vocab_padding_size: ClassVar[int] = 256

    def __post_init__(self):
        # Keep this in sync with csrc/punica/bgmv/bgmv_config.h
        possible_max_ranks = (8, 16, 32, 64)
        possible_lora_extra_vocab_size = (0, 256, 512)
        if self.max_lora_rank not in possible_max_ranks:
            raise ValueError(
                f"max_lora_rank ({self.max_lora_rank}) must be one of "
                f"{possible_max_ranks}.")
        if self.lora_extra_vocab_size not in possible_lora_extra_vocab_size:
            raise ValueError(
                f"lora_extra_vocab_size ({self.lora_extra_vocab_size}) "
                f"must be one of {possible_lora_extra_vocab_size}.")
        if self.max_loras < 1:
            raise ValueError(f"max_loras ({self.max_loras}) must be >= 1.")
        if self.max_cpu_loras is None:
            self.max_cpu_loras = self.max_loras
        elif self.max_cpu_loras < self.max_loras:
            raise ValueError(
                f"max_cpu_loras ({self.max_cpu_loras}) must be >= "
                f"max_loras ({self.max_loras})")

    def verify_with_model_config(self, model_config: ModelConfig):
        if self.lora_dtype in (None, "auto"):
            self.lora_dtype = model_config.dtype
        elif isinstance(self.lora_dtype, str):
            self.lora_dtype = getattr(torch, self.lora_dtype)
        if model_config.quantization and model_config.quantization not in [
                "awq", "gptq"
        ]:
            # TODO support marlin and squeezellm
            logger.warning(f"{model_config.quantization} quantization is not "
                           "tested with LoRA yet.")

    def verify_with_scheduler_config(self, scheduler_config: SchedulerConfig):
        if scheduler_config.max_num_batched_tokens > 65528:
            raise ValueError(
                "Due to limitations of the custom LoRA CUDA kernel, "
                "max_num_batched_tokens must be <= 65528 when "
                "LoRA is enabled.")


@dataclass
class VisionLanguageConfig:
    """Configs the input data format and how models should run for
    vision language models."""

    class ImageInputType(enum.Enum):
        """Image input type into the vision language model.

        An image roughly goes through the following transformation:
        Raw image --> pixel values --> image features --> image embeddings.

        The difference between different image input types is where the
        image encoder (pixel values --> image features) is run.
        Different image input types also correspond to different tensor shapes.

        For example, for Llava, PIXEL_VALUES: (1, 3, 336, 336).
        IMAGE_FEATURES: (1, 576, 1024).
        """
        PIXEL_VALUES = enum.auto()
        IMAGE_FEATURES = enum.auto()

    image_input_type: ImageInputType
    # The input id corresponding to image token.
    image_token_id: int
    # Used for running `run_prefill_max_token`.
    # For models that support varying resolution, this corresponds to
    # worst case scenario (biggest supported resolution).
    image_input_shape: tuple
    image_feature_size: int

    @classmethod
    def get_image_input_enum_type(
            cls, value: str) -> "VisionLanguageConfig.ImageInputType":
        """Get the image input type from a string."""
        try:
            return cls.ImageInputType[value.upper()]
        except KeyError as e:
            raise ValueError(f"{value} is not a valid choice. "
                             f"Expecting to choose from "
                             f"{[x.name for x in cls.ImageInputType]}.") from e


_STR_DTYPE_TO_TORCH_DTYPE = {
    "half": torch.float16,
    "float16": torch.float16,
    "float": torch.float32,
    "float32": torch.float32,
    "bfloat16": torch.bfloat16,
}

_ROCM_NOT_SUPPORTED_DTYPE = ["float", "float32"]


def _get_and_verify_dtype(
    config: PretrainedConfig,
    dtype: Union[str, torch.dtype],
) -> torch.dtype:
    # NOTE: getattr(config, "torch_dtype", torch.float32) is not correct
    # because config.torch_dtype can be None.
    config_dtype = getattr(config, "torch_dtype", None)
    if config_dtype is None:
        config_dtype = torch.float32

    if isinstance(dtype, str):
        dtype = dtype.lower()
        if dtype == "auto":
            if config_dtype == torch.float32:
                # Following the common practice, we use float16 for float32
                # models.
                torch_dtype = torch.float16
            else:
                torch_dtype = config_dtype
        else:
            if dtype not in _STR_DTYPE_TO_TORCH_DTYPE:
                raise ValueError(f"Unknown dtype: {dtype}")
            torch_dtype = _STR_DTYPE_TO_TORCH_DTYPE[dtype]
    elif isinstance(dtype, torch.dtype):
        torch_dtype = dtype
    else:
        raise ValueError(f"Unknown dtype: {dtype}")

    if is_hip() and torch_dtype == torch.float32:
        rocm_supported_dtypes = [
            k for k, v in _STR_DTYPE_TO_TORCH_DTYPE.items()
            if (k not in _ROCM_NOT_SUPPORTED_DTYPE)
        ]
        raise ValueError(f"dtype '{dtype}' is not supported in ROCm. "
                         f"Supported dtypes are {rocm_supported_dtypes}")

    # Verify the dtype.
    if torch_dtype != config_dtype:
        if torch_dtype == torch.float32:
            # Upcasting to float32 is allowed.
            pass
        elif config_dtype == torch.float32:
            # Downcasting from float32 to float16 or bfloat16 is allowed.
            pass
        else:
            # Casting between float16 and bfloat16 is allowed with a warning.
            logger.warning(f"Casting {config_dtype} to {torch_dtype}.")

    return torch_dtype


def _get_and_verify_max_len(
    hf_config: PretrainedConfig,
    max_model_len: Optional[int],
) -> int:
    """Get and verify the model's maximum length."""
    derived_max_model_len = float("inf")
    possible_keys = [
        # OPT
        "max_position_embeddings",
        # GPT-2
        "n_positions",
        # MPT
        "max_seq_len",
        # ChatGLM2
        "seq_length",
        # Command-R
        "model_max_length",
        # Others
        "max_sequence_length",
        "max_seq_length",
        "seq_len",
    ]
    max_len_key = None
    for key in possible_keys:
        max_len = getattr(hf_config, key, None)
        if max_len is not None:
            max_len_key = key if max_len < derived_max_model_len \
                else max_len_key
            derived_max_model_len = min(derived_max_model_len, max_len)
    if derived_max_model_len == float("inf"):
        if max_model_len is not None:
            # If max_model_len is specified, we use it.
            return max_model_len

        default_max_len = 2048
        logger.warning(
            "The model's config.json does not contain any of the following "
            "keys to determine the original maximum length of the model: "
            f"{possible_keys}. Assuming the model's maximum length is "
            f"{default_max_len}.")
        derived_max_model_len = default_max_len

    rope_scaling = getattr(hf_config, "rope_scaling", None)
    if rope_scaling is not None:
        assert "factor" in rope_scaling
        scaling_factor = rope_scaling["factor"]
        if rope_scaling["type"] == "yarn":
            derived_max_model_len = rope_scaling[
                "original_max_position_embeddings"]
        derived_max_model_len *= scaling_factor

    if max_model_len is None:
        max_model_len = int(derived_max_model_len)
    elif max_model_len > derived_max_model_len:
        # Some models might have a separate key for specifying model_max_length
        # that will be bigger than derived_max_model_len. We compare user input
        # with model_max_length and allow this override when it's smaller.
        model_max_length = getattr(hf_config, "model_max_length", None)
        if model_max_length is not None and max_model_len <= model_max_length:
            pass
        else:
            raise ValueError(
                f"User-specified max_model_len ({max_model_len}) is greater "
                "than the derived max_model_len "
                f"({max_len_key}={derived_max_model_len} or model_max_length="
                f"{model_max_length} in model's config.json). This may lead "
                "to incorrect model outputs or CUDA errors. Make sure the "
                "value is correct and within the model context size.")
    return int(max_model_len)


@dataclass
class DecodingConfig:
    """Dataclass which contains the decoding strategy of the engine"""

    # Which guided decoding algo to use. 'outlines' / 'lm-format-enforcer'
    guided_decoding_backend: str = 'outlines'

    def __post_init__(self):
        valid_guided_backends = ['outlines', 'lm-format-enforcer']
        backend = self.guided_decoding_backend
        if backend not in valid_guided_backends:
            raise ValueError(f"Invalid guided_decoding_backend '{backend},"
                             f"must be one of {valid_guided_backends}")


@dataclass(frozen=True)
class EngineConfig:
    """Dataclass which contains all engine-related configuration. This
    simplifies passing around the distinct configurations in the codebase.
    """

    model_config: ModelConfig
    cache_config: CacheConfig
    parallel_config: ParallelConfig
    scheduler_config: SchedulerConfig
    device_config: DeviceConfig
    load_config: LoadConfig
    lora_config: Optional[LoRAConfig]
    vision_language_config: Optional[VisionLanguageConfig]
    speculative_config: Optional[SpeculativeConfig]
    decoding_config: Optional[DecodingConfig]

    def __post_init__(self):
        """Verify configs are valid & consistent with each other.
        """
        self.model_config.verify_with_parallel_config(self.parallel_config)
        self.cache_config.verify_with_parallel_config(self.parallel_config)

        if self.lora_config:
            self.lora_config.verify_with_model_config(self.model_config)
            self.lora_config.verify_with_scheduler_config(
                self.scheduler_config)

    def to_dict(self):
        """Return the configs as a dictionary, for use in **kwargs.
        """
        return dict(
            (field.name, getattr(self, field.name)) for field in fields(self))<|MERGE_RESOLUTION|>--- conflicted
+++ resolved
@@ -118,13 +118,9 @@
         self.tokenizer_mode = tokenizer_mode
 
     def _verify_quantization(self) -> None:
-<<<<<<< HEAD
         supported_quantization = [
             "awq", "gptq", "squeezellm", "marlin", "deepspeedfp"
         ]
-=======
-        supported_quantization = ["awq", "gptq", "squeezellm", "marlin", "yq"]
->>>>>>> aa16d6f4
         rocm_not_supported_quantization = ["awq", "marlin"]
         if self.quantization is not None:
             self.quantization = self.quantization.lower()
