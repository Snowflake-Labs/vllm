--- conflicted
+++ resolved
@@ -52,11 +52,8 @@
     "StableLMEpochForCausalLM": ("stablelm", "StablelmForCausalLM"),
     "StableLmForCausalLM": ("stablelm", "StablelmForCausalLM"),
     "Starcoder2ForCausalLM": ("starcoder2", "Starcoder2ForCausalLM"),
-<<<<<<< HEAD
     "YakForCausalLM": ("yak", "YakForCausalLM"),
-=======
     "XverseForCausalLM": ("xverse", "XverseForCausalLM"),
->>>>>>> 9edec652
 }
 
 # Models not supported by ROCm.
