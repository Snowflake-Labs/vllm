--- conflicted
+++ resolved
@@ -247,49 +247,6 @@
         # router_logits: (batch * sequence_length, n_experts)
         router_logits, _ = self.gate(hidden_states)
         do_normalize = True if self.top_k > 1 else False
-<<<<<<< HEAD
-        final_hidden_states = fused_moe(hidden_states,
-                                self.ws.dequantized() if self.is_quant else self.ws,
-                                self.w2s.dequantized() if self.is_quant else self.w2s,
-                                router_logits,
-                                self.top_k,
-                                renormalize=do_normalize,
-                                inplace=True)
-        # topk_weights, topk_ids = fused_topk(hidden_states,
-        #                                     router_logits,
-        #                                     self.top_k,
-        #                                     renormalize=do_normalize)
-        # # topk_ids: (batch * sequence_length, k)
-        # ### <HACK> ###
-        # if self.is_quant:
-        #     ws = self.ws.view((self.num_experts, -1, self.ws.shape[-1]))
-        #     w2s = self.w2s.view((self.num_experts, -1, self.w2s.shape[-1]))
-        #     ws_dequantized = torch.empty(self.num_experts,
-        #                                  2 * self.intermediate_size,
-        #                                  self.hidden_size,
-        #                                  dtype=self.ws.quantizer.orig_dtype,
-        #                                  device=self.ws.device)
-        #     w2s_dequantized = torch.empty(self.num_experts,
-        #                                   self.hidden_size,
-        #                                   self.intermediate_size,
-        #                                   dtype=self.w2s.quantizer.orig_dtype,
-        #                                   device=self.w2s.device)
-        #     activated = topk_ids.unique().tolist()
-        #     # Force quantizer to dequantize into the shape of a single expert.
-        #     self.ws.quantizer.orig_shape = ws_dequantized.shape[1:]
-        #     self.w2s.quantizer.orig_shape = w2s_dequantized.shape[1:]
-        #     for i in activated:
-        #         # Dequantize each activated expert separately.
-        #         self.ws.quantizer.dequantize(ws[i], fp_out=ws_dequantized[i])
-        #         self.w2s.quantizer.dequantize(w2s[i], fp_out=w2s_dequantized[i])
-        # ### </HACK> ###
-        # final_hidden_states = fused_experts(hidden_states,
-        #                                     ws_dequantized if self.is_quant else self.ws,
-        #                                     w2s_dequantized if self.is_quant else self.w2s,
-        #                                     topk_weights,
-        #                                     topk_ids,
-        #                                     inplace=True)
-=======
         topk_weights, topk_ids = fused_topk(hidden_states,
                                             router_logits,
                                             self.top_k,
@@ -314,7 +271,6 @@
                                             topk_weights,
                                             topk_ids,
                                             inplace=True)
->>>>>>> bf8bef8e
         # print(f"Exit the kernel, dtype: {self.ws.dtype}, {self.w2s.dtype}")
         if self.reduce_results and self.tp_size > 1:
             final_hidden_states = tensor_model_parallel_all_reduce(final_hidden_states)
@@ -552,12 +508,7 @@
                 kv_caches: List[KVCache],
                 attn_metadata: AttentionMetadata,
             ) -> torch.Tensor:
-<<<<<<< HEAD
-        hidden_states = self.model(input_ids, positions, kv_caches,
-                                   attn_metadata)
-=======
         hidden_states = self.model(input_ids, positions, kv_caches, input_metadata)
->>>>>>> bf8bef8e
         return hidden_states
 
     def compute_logits(self, hidden_states: torch.Tensor,
