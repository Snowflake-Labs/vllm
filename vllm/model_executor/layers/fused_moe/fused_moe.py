"""Fused MoE kernel."""
import functools
import json
import os
from typing import Any, Dict, Optional, Tuple

import torch
import triton
import triton.language as tl

from vllm import _custom_ops as ops
from vllm.logger import init_logger
from vllm.utils import is_hip

logger = init_logger(__name__)


@triton.jit
def fused_moe_kernel(
    # Pointers to matrices
    a_ptr,
    b_ptr,
    c_ptr,
    a_scale_ptr,
    b_scale_ptr,
    topk_weights_ptr,
    sorted_token_ids_ptr,
    expert_ids_ptr,
    num_tokens_post_padded_ptr,
    # Matrix dimensions
    N,
    K,
    EM,
    num_valid_tokens,
    # The stride variables represent how much to increase the ptr by when
    # moving by 1 element in a particular dimension. E.g. `stride_am` is
    # how much to increase `a_ptr` by to get the element one row down
    # (A has M rows).
    stride_am,
    stride_ak,
    stride_be,
    stride_bk,
    stride_bn,
    stride_cm,
    stride_cn,
    # Meta-parameters
    BLOCK_SIZE_M: tl.constexpr,
    BLOCK_SIZE_N: tl.constexpr,
    BLOCK_SIZE_K: tl.constexpr,
    GROUP_SIZE_M: tl.constexpr,
    MUL_ROUTED_WEIGHT: tl.constexpr,
    top_k: tl.constexpr,
    compute_type: tl.constexpr,
    use_fp8: tl.constexpr,
):
    """
    Implements the fused computation for a Mixture of Experts (MOE) using
    token and expert matrices.

    Key Parameters:
    - A: The input tensor representing tokens with shape (*, K), where '*' can
        be any shape representing batches and K is the feature dimension of
        each token.
    - B: The stacked MOE weight tensor with shape (E, N, K), where E is
        the number of experts, K is the input feature dimension, and N is
        the output feature dimension.
    - C: The output cache tensor with shape (M, topk, N), where M is the
        total number of tokens post padding, topk is the number of times
        each token is repeated, and N is the output feature dimension.
    - sorted_token_ids: A tensor containing the sorted indices of tokens,
        repeated topk times and arranged by the expert index they are
        assigned to.
    - expert_ids: A tensor containing the indices of the expert for each
        block. It determines which expert matrix from B should be used for
        each block in A.
    This kernel performs the multiplication of a token by its corresponding
    expert matrix as determined by `expert_ids`. The sorting of
    `sorted_token_ids` by expert index and padding ensures divisibility by
    BLOCK_SIZE_M, which is necessary to maintain consistency in block matrix
    multiplication across different blocks processed by the same expert.
    """
    # -----------------------------------------------------------
    # Map program ids `pid` to the block of C it should compute.
    # This is done in a grouped ordering to promote L2 data reuse.
    pid = tl.program_id(axis=0)
    num_pid_m = tl.cdiv(EM, BLOCK_SIZE_M)
    num_pid_n = tl.cdiv(N, BLOCK_SIZE_N)
    num_pid_in_group = GROUP_SIZE_M * num_pid_n
    group_id = pid // num_pid_in_group
    first_pid_m = group_id * GROUP_SIZE_M
    group_size_m = min(num_pid_m - first_pid_m, GROUP_SIZE_M)
    pid_m = first_pid_m + ((pid % num_pid_in_group) % group_size_m)
    pid_n = (pid % num_pid_in_group) // group_size_m

    # ----------------------------------------------------------
    # Create pointers for the first blocks of A and B.
    # We will advance this pointer as we move in the K direction
    # and accumulate
    # `a_ptrs` is a block of [BLOCK_SIZE_M, BLOCK_SIZE_K] pointers
    # `b_ptrs` is a block of [BLOCK_SIZE_K, BLOCK_SIZE_N] pointers
    num_tokens_post_padded = tl.load(num_tokens_post_padded_ptr)
    if pid_m * BLOCK_SIZE_M >= num_tokens_post_padded:
        return
    offs_token_id = pid_m * BLOCK_SIZE_M + tl.arange(0, BLOCK_SIZE_M)
    offs_token = tl.load(sorted_token_ids_ptr + offs_token_id)
    token_mask = offs_token < num_valid_tokens

    offs_bn = (pid_n * BLOCK_SIZE_N + tl.arange(0, BLOCK_SIZE_N)) % N
    offs_k = tl.arange(0, BLOCK_SIZE_K)
    a_ptrs = a_ptr + (offs_token[:, None] // top_k * stride_am +
                      offs_k[None, :] * stride_ak)

    off_experts = tl.load(expert_ids_ptr + pid_m)
    b_ptrs = b_ptr + off_experts * stride_be + (offs_k[:, None] * stride_bk +
                                                offs_bn[None, :] * stride_bn)

    if use_fp8:
        a_scale = tl.load(a_scale_ptr)
        b_scale = tl.load(b_scale_ptr + off_experts)

    # -----------------------------------------------------------
    # Iterate to compute a block of the C matrix.
    # We accumulate into a `[BLOCK_SIZE_M, BLOCK_SIZE_N]` block
    # of fp32 values for higher accuracy.
    # `accumulator` will be converted back to fp16 after the loop.
    accumulator = tl.zeros((BLOCK_SIZE_M, BLOCK_SIZE_N), dtype=tl.float32)

    for k in range(0, tl.cdiv(K, BLOCK_SIZE_K)):
        # Load the next block of A and B, generate a mask by checking the
        # K dimension.
        a = tl.load(a_ptrs,
                    mask=token_mask[:, None] &
                    (offs_k[None, :] < K - k * BLOCK_SIZE_K),
                    other=0.0)
        b = tl.load(b_ptrs,
                    mask=offs_k[:, None] < K - k * BLOCK_SIZE_K,
                    other=0.0)
        # We accumulate along the K dimension.
        if use_fp8:
            accumulator = tl.dot(a, b, acc=accumulator)
        else:
            accumulator += tl.dot(a, b)
        # Advance the ptrs to the next K block.
        a_ptrs += BLOCK_SIZE_K * stride_ak
        b_ptrs += BLOCK_SIZE_K * stride_bk

    if MUL_ROUTED_WEIGHT:
        moe_weight = tl.load(topk_weights_ptr + offs_token,
                             mask=token_mask,
                             other=0)
        accumulator = accumulator * moe_weight[:, None]

    if use_fp8:
        accumulator = (accumulator * a_scale * b_scale).to(compute_type)
    else:
        accumulator = accumulator.to(compute_type)
    # -----------------------------------------------------------
    # Write back the block of the output
    offs_cn = pid_n * BLOCK_SIZE_N + tl.arange(0, BLOCK_SIZE_N)
    c_ptrs = c_ptr + stride_cm * offs_token[:, None] + stride_cn * offs_cn[
        None, :]
    c_mask = token_mask[:, None] & (offs_cn[None, :] < N)
    tl.store(c_ptrs, accumulator, mask=c_mask)


@triton.jit
def fused_moe_kernel_fp8(
    a_ptr,
    b_ptr,
    c_ptr,
    scale_ptr,
    topk_weights_ptr,
    sorted_token_ids_ptr,
    expert_ids_ptr,
    num_tokens_post_padded_ptr,
    N,
    K,
    EM,
    num_valid_tokens,
    stride_am,
    stride_ak,
    stride_be,
    stride_bk,
    stride_bn,
    stride_cm,
    stride_cn,
    quantization_group_size,
    BLOCK_SIZE_M: tl.constexpr,
    BLOCK_SIZE_N: tl.constexpr,
    BLOCK_SIZE_K: tl.constexpr,
    GROUP_SIZE_M: tl.constexpr,
    MUL_ROUTED_WEIGHT: tl.constexpr,
    top_k: tl.constexpr,
    compute_type: tl.constexpr,
    _mantisa_bits: tl.constexpr,
    q_exponent_bits: tl.constexpr,
    q_mantisa_bits: tl.constexpr,
    _exponent_bits: tl.constexpr,
    _sign_mask: tl.constexpr,
    _exponent_mask: tl.constexpr,
    _mantisa_mask: tl.constexpr
):
    """
    Implements the fused computation for a Mixture of Experts (MOE) using
    token and expert matrices.

    Key Parameters:
    - A: The input tensor representing tokens with shape (*, K), where '*' can
        be any shape representing batches and K is the feature dimension of
        each token.
    - B: The stacked MOE weight tensor with shape (E, N, K), where E is
        the number of experts, K is the input feature dimension, and N is
        the output feature dimension.
    - C: The output cache tensor with shape (M, topk, N), where M is the
        total number of tokens post padding, topk is the number of times
        each token is repeated, and N is the output feature dimension.
    - sorted_token_ids: A tensor containing the sorted indices of tokens,
        repeated topk times and arranged by the expert index they are
        assigned to.
    - expert_ids: A tensor containing the indices of the expert for each
        block. It determines which expert matrix from B should be used for
        each block in A.
    This kernel performs the multiplication of a token by its corresponding
    expert matrix as determined by `expert_ids`. The sorting of
    `sorted_token_ids` by expert index and padding ensures divisibility by
    BLOCK_SIZE_M, which is necessary to maintain consistency in block matrix
    multiplication across different blocks processed by the same expert.
    """
    # -----------------------------------------------------------
    # Map program ids `pid` to the block of C it should compute.
    # This is done in a grouped ordering to promote L2 data reuse.
    pid = tl.program_id(axis=0)
    num_pid_m = tl.cdiv(EM, BLOCK_SIZE_M)
    num_pid_n = tl.cdiv(N, BLOCK_SIZE_N)
    num_pid_in_group = GROUP_SIZE_M * num_pid_n
    group_id = pid // num_pid_in_group
    first_pid_m = group_id * GROUP_SIZE_M
    group_size_m = min(num_pid_m - first_pid_m, GROUP_SIZE_M)
    pid_m = first_pid_m + ((pid % num_pid_in_group) % group_size_m)
    pid_n = (pid % num_pid_in_group) // group_size_m

    # ----------------------------------------------------------
    # Create pointers for the first blocks of A and B.
    # We will advance this pointer as we move in the K direction
    # and accumulate
    # `a_ptrs` is a block of [BLOCK_SIZE_M, BLOCK_SIZE_K] pointers
    # `b_ptrs` is a block of [BLOCK_SIZE_K, BLOCK_SIZE_N] pointers
    num_tokens_post_padded = tl.load(num_tokens_post_padded_ptr)
    if pid_m * BLOCK_SIZE_M >= num_tokens_post_padded:
        return
    offs_token_id = pid_m * BLOCK_SIZE_M + tl.arange(0, BLOCK_SIZE_M)
    offs_token = tl.load(sorted_token_ids_ptr + offs_token_id)
    token_mask = offs_token < num_valid_tokens

    offs_bn_base = ((pid_n * BLOCK_SIZE_N + tl.arange(0, BLOCK_SIZE_N)) % N) * stride_bn
    offs_bn = offs_bn_base % quantization_group_size
    offs_k = tl.arange(0, BLOCK_SIZE_K)
    a_ptrs = a_ptr + (offs_token[:, None] // top_k * stride_am +
                      offs_k[None, :] * stride_ak)

    off_experts = tl.load(expert_ids_ptr + pid_m) * stride_be
    b_ptrs = b_ptr + (offs_k[:, None] * stride_bk + offs_bn[None, :])
    b_scale_offset = off_experts + offs_bn_base
    # -----------------------------------------------------------
    # Iterate to compute a block of the C matrix.
    # We accumulate into a `[BLOCK_SIZE_M, BLOCK_SIZE_N]` block
    # of fp32 values for higher accuracy.
    # `accumulator` will be converted back to fp16 after the loop.
    accumulator = tl.zeros((BLOCK_SIZE_M, BLOCK_SIZE_N), dtype=tl.float32)

    for k in range(0, tl.cdiv(K, BLOCK_SIZE_K)):
        b_group_id = (b_scale_offset + k * BLOCK_SIZE_K) // quantization_group_size
        b = tl.load(b_ptrs + b_group_id * (quantization_group_size + 4),
                    mask=offs_k[:, None] < K - k * BLOCK_SIZE_K,
                    other=0.0)
        # reading the scales in FP32-format from the shard fp8-tensor pointer, 
        # so we divide the group-size by 4 to acount for that
        scale = tl.load(scale_ptr + (quantization_group_size // 4) + b_group_id[None, :] * (quantization_group_size // 4 + 1))

        a = tl.load(a_ptrs,
                    mask=token_mask[:, None] &
                    (offs_k[None, :] < K - k * BLOCK_SIZE_K),
                    other=0.0)
        # Advance the ptrs to the next K block.
        a_ptrs += BLOCK_SIZE_K * stride_ak

        # Dequantize weight (fp8 -> bf16)
        sign = ((b & _sign_mask) >> (_mantisa_bits + _exponent_bits)).to(tl.uint16)
        dst_exponent = ((b & _exponent_mask) >> _mantisa_bits).to(tl.uint16)
        dst_mantisa = (b & _mantisa_mask).to(tl.uint16)
        dst_exponent = (dst_exponent - ((1 << (_exponent_bits - 1)) - 1)) + (1 << (q_exponent_bits - 1)) - 1
        b = ((sign << (q_exponent_bits + q_mantisa_bits)) | (dst_exponent << q_mantisa_bits) |
                 (dst_mantisa << (q_mantisa_bits - _mantisa_bits))).to(tl.uint16)
        b = b.to(tl.bfloat16, bitcast=True)
        b = b * scale.to(compute_type)
        accumulator += tl.dot(a, b)


    if MUL_ROUTED_WEIGHT:
        moe_weight = tl.load(topk_weights_ptr + offs_token,
                             mask=token_mask,
                             other=0)
        accumulator = accumulator * moe_weight[:, None]

    accumulator = accumulator.to(compute_type)
    # -----------------------------------------------------------
    # Write back the block of the output
    offs_cn = pid_n * BLOCK_SIZE_N + tl.arange(0, BLOCK_SIZE_N)
    c_ptrs = c_ptr + stride_cm * offs_token[:, None] + stride_cn * offs_cn[
        None, :]
    c_mask = token_mask[:, None] & (offs_cn[None, :] < N)
    tl.store(c_ptrs, accumulator, mask=c_mask)


def moe_align_block_size(
        topk_ids: torch.Tensor, block_size: int,
        num_experts: int) -> Tuple[torch.Tensor, torch.Tensor, torch.Tensor]:
    """
    Aligns the token distribution across experts to be compatible with block
    size for matrix multiplication.

    Parameters:
    - topk_ids: A tensor of shape [total_tokens, top_k] representing the
        top-k expert indices for each token.
    - block_size: The block size used in block matrix multiplication.
    - num_experts: The total number of experts.

    Returns:
    - sorted_token_ids: A tensor containing the sorted token indices according
        to their allocated expert.
    - expert_ids: A tensor indicating the assigned expert index for each block.
    - num_tokens_post_padded: The total number of tokens after padding,
        ensuring divisibility by block_size.

    This function pads the number of tokens that each expert needs to process
    so that it is divisible by block_size.
    Padding ensures that during block matrix multiplication, the dimensions
    align correctly.

    Example:
    Given topk_ids = [[2, 3, 4], [1, 2, 4], [1, 3, 4], [1, 2, 3]],
    block_size = 4, and num_experts = 4:
    - We initially have 12 tokens (after repeating 'top_k' times) and 4 experts,
        with each expert needing to process 3 tokens.
    - As block_size is 4, we pad 1 token for each expert.
    - First, flatten topk_ids to [2, 3, 4, 1, 2, 4, 1, 3, 4, 1, 2, 3].
    - Then append padding tokens [12, 12, 12, 12] for each block.
    - After sorting by expert index, we obtain token_ids
        [3, 6, 9, 12, 0, 4, 10, 12, 1, 7, 11, 12, 2, 5, 8, 12].
        Tokens 12 are non-existent (padding) and are ignored in
        the subsequent matrix multiplication.
    - The padding ensures that the total number of tokens is now divisible
        by block_size for proper block matrix operations.
    """
    max_num_tokens_padded = topk_ids.numel() + num_experts * (block_size - 1)
    sorted_ids = torch.empty((max_num_tokens_padded, ),
                             dtype=torch.int32,
                             device=topk_ids.device)
    sorted_ids.fill_(topk_ids.numel())
    max_num_m_blocks = triton.cdiv(max_num_tokens_padded, block_size)
    expert_ids = torch.empty((max_num_m_blocks, ),
                             dtype=torch.int32,
                             device=topk_ids.device)
    num_tokens_post_pad = torch.empty((1),
                                      dtype=torch.int32,
                                      device=topk_ids.device)
    ops.moe_align_block_size(topk_ids, num_experts, block_size, sorted_ids,
                             expert_ids, num_tokens_post_pad)
    return sorted_ids, expert_ids, num_tokens_post_pad


def invoke_fused_moe_kernel(A: torch.Tensor, B: torch.Tensor, C: torch.Tensor,
                            A_scale: Optional[torch.Tensor],
                            B_scale: Optional[torch.Tensor],
                            topk_weights: torch.Tensor, topk_ids: torch.Tensor,
                            sorted_token_ids: torch.Tensor,
                            expert_ids: torch.Tensor,
                            num_tokens_post_padded: torch.Tensor,
                            mul_routed_weight: bool, top_k: int,
                            config: Dict[str, Any], compute_type: tl.dtype,
                            use_fp8: bool) -> None:
    assert topk_weights.stride(1) == 1
    assert sorted_token_ids.stride(0) == 1

    if not use_fp8:
        assert A_scale is None
        assert B_scale is None
    else:
        A, A_scale = ops.scaled_fp8_quant(A, A_scale)
        assert B_scale is not None

    grid = lambda META: (triton.cdiv(sorted_token_ids.shape[0], META[
        'BLOCK_SIZE_M']) * triton.cdiv(B.shape[1], META['BLOCK_SIZE_N']), )

    fused_moe_kernel[grid](
        A,
        B,
        C,
        A_scale,
        B_scale,
        topk_weights,
        sorted_token_ids,
        expert_ids,
        num_tokens_post_padded,
        B.shape[1],
        B.shape[2],
        sorted_token_ids.shape[0],
        topk_ids.numel(),
        A.stride(0),
        A.stride(1),
        B.stride(0),
        B.stride(2),
        B.stride(1),
        C.stride(1),
        C.stride(2),
        MUL_ROUTED_WEIGHT=mul_routed_weight,
        top_k=top_k,
        compute_type=compute_type,
        use_fp8=use_fp8,
        **config,
    )


<<<<<<< HEAD
def invoke_fused_moe_kernel_fp8(A: torch.Tensor, B: torch.Tensor, C: torch.Tensor, q_scales: torch.Tensor,
                            topk_weights: torch.Tensor, topk_ids: torch.Tensor,
                            sorted_token_ids: torch.Tensor,
                            expert_ids: torch.Tensor,
                            num_tokens_post_padded: torch.Tensor,
                            mul_routed_weight: bool, top_k: int,
                            quantization_group_size: int,
                            config: Dict[str, Any]) -> None:
    assert topk_weights.stride(1) == 1
    assert sorted_token_ids.stride(0) == 1

    grid = lambda META: (triton.cdiv(sorted_token_ids.shape[0], META[
        'BLOCK_SIZE_M']) * triton.cdiv(B.shape[1], META['BLOCK_SIZE_N']), )
        
    
    _mantisa_bits = 3
    q_exponent_bits = 8
    q_mantisa_bits = 7
    _exponent_bits = 4
    _sign_mask = 1 << (_mantisa_bits + _exponent_bits)
    _mantisa_mask = (1 << _mantisa_bits) - 1
    _exponent_mask = ((1 << _exponent_bits) - 1) << _mantisa_bits

    fused_moe_kernel_fp8[grid](
        A,
        B,
        C,
        q_scales,
        topk_weights,
        sorted_token_ids,
        expert_ids,
        num_tokens_post_padded,
        B.shape[1],
        B.shape[2],
        sorted_token_ids.shape[0],
        topk_ids.numel(),
        A.stride(0),
        A.stride(1),
        B.stride(0),
        B.stride(2),
        B.stride(1),
        C.stride(1),
        C.stride(2),
        quantization_group_size,
        MUL_ROUTED_WEIGHT=mul_routed_weight,
        top_k=top_k,
        compute_type=tl.bfloat16 if A.dtype == torch.bfloat16 else tl.float16,
        _mantisa_bits=_mantisa_bits,
        q_exponent_bits=q_exponent_bits,
        q_mantisa_bits=q_mantisa_bits,
        _exponent_bits=_exponent_bits,
        _sign_mask=_sign_mask,
        _mantisa_mask=_mantisa_mask,
        _exponent_mask=_exponent_mask,
        **config,
    )

def get_config_file_name(E: int, N: int) -> str:
=======
def get_config_file_name(E: int, N: int, dtype: Optional[str]) -> str:
>>>>>>> 67c2d60d
    device_name = torch.cuda.get_device_name().replace(" ", "_")
    dtype_selector = "" if not dtype else f",dtype={dtype}"
    return f"E={E},N={N},device_name={device_name}{dtype_selector}.json"


@functools.lru_cache
def get_moe_configs(E: int, N: int,
                    dtype: Optional[str]) -> Optional[Dict[int, Any]]:
    """
    Return optimized configurations for the fused MoE kernel.

    The return value will be a dictionary that maps an irregular grid of
    batch sizes to configurations of the fused_moe kernel. To evaluate the
    kernel on a given batch size bs, the closest batch size in the grid should
    be picked and the associated configuration chosen to invoke the kernel.
    """

    # First look up if an optimized configuration is available in the configs
    # directory
    json_file_name = get_config_file_name(E, N, dtype)

    config_file_path = os.path.join(
        os.path.dirname(os.path.realpath(__file__)), "configs", json_file_name)
    if os.path.exists(config_file_path):
        with open(config_file_path) as f:
            logger.info("Using configuration from %s for MoE layer.",
                        config_file_path)
            # If a configuration has been found, return it
            return {int(key): val for key, val in json.load(f).items()}

    # If no optimized configuration is available, we will use the default
    # configuration
    return None


def fused_topk(
    hidden_states: torch.Tensor,
    gating_output: torch.Tensor,
    topk: int,
    renormalize: bool,
):
    assert hidden_states.shape[0] == gating_output.shape[0], (
        "Number of tokens mismatch")

    M, _ = hidden_states.shape

    if is_hip():
        # The MoE kernels are not yet supported on ROCm.
        routing_weights = torch.softmax(gating_output,
                                        dim=-1,
                                        dtype=torch.float32)
        topk_weights, topk_ids = torch.topk(routing_weights, topk, dim=-1)
    else:
        import vllm._moe_C as moe_kernels

        topk_weights = torch.empty(M,
                                   topk,
                                   dtype=torch.float32,
                                   device=hidden_states.device)
        topk_ids = torch.empty(M,
                               topk,
                               dtype=torch.int32,
                               device=hidden_states.device)
        token_expert_indicies = torch.empty(M,
                                            topk,
                                            dtype=torch.int32,
                                            device=hidden_states.device)
        moe_kernels.topk_softmax(
            topk_weights,
            topk_ids,
            token_expert_indicies,
            gating_output.float(),  # TODO(woosuk): Optimize this.
        )
        del token_expert_indicies  # Not used. Will be used in the future.
    if renormalize:
        topk_weights = topk_weights / topk_weights.sum(dim=-1, keepdim=True)
    return topk_weights, topk_ids


<<<<<<< HEAD
def fused_experts(
    hidden_states: torch.Tensor,
    w1: torch.Tensor,
    w2: torch.Tensor,
    topk_weights: torch.Tensor,
    topk_ids: torch.Tensor,
    inplace: bool = False,
    override_config: Optional[Dict[str, Any]] = None,
    w1_q_scales: Optional[Dict[torch.Tensor, Any]] = None,
    w2_q_scales: Optional[Dict[torch.Tensor, Any]] = None,
    quantization_group_size: Optional[int] = 256
):
=======
def fused_experts(hidden_states: torch.Tensor,
                  w1: torch.Tensor,
                  w2: torch.Tensor,
                  topk_weights: torch.Tensor,
                  topk_ids: torch.Tensor,
                  inplace: bool = False,
                  override_config: Optional[Dict[str, Any]] = None,
                  use_fp8: bool = False,
                  w1_scale: Optional[torch.Tensor] = None,
                  w2_scale: Optional[torch.Tensor] = None,
                  a1_scale: Optional[torch.Tensor] = None,
                  a2_scale: Optional[torch.Tensor] = None):
>>>>>>> 67c2d60d
    # Check constraints.
    assert hidden_states.shape[1] == w1.shape[2], "Hidden size mismatch"
    assert topk_weights.shape == topk_ids.shape, "topk shape mismatch"
    assert hidden_states.is_contiguous(), "Hidden_states must be contiguous"
    assert w1.is_contiguous(), "Expert weights1 must be contiguous"
    assert w2.is_contiguous(), "Expert weights2 must be contiguous"
    assert hidden_states.dtype in [
        torch.float32, torch.float16, torch.bfloat16
    ]

    M, _ = hidden_states.shape
    E, N, _ = w1.shape

    if override_config:
        config = override_config
    else:
        # First try to load optimal config from the file
        configs = get_moe_configs(E, w2.shape[2],
                                  "float8" if use_fp8 else None)

        if configs:
            # If an optimal configuration map has been found, look up the
            # optimal config
            config = configs[min(configs.keys(), key=lambda x: abs(x - M))]
        else:
            # Else use the default config
            config = {
                'BLOCK_SIZE_M': 64,
                'BLOCK_SIZE_N': 64,
                'BLOCK_SIZE_K': 32,
                'GROUP_SIZE_M': 8
            }

            if M <= E:
                config = {
                    'BLOCK_SIZE_M': 16,
                    'BLOCK_SIZE_N': 32,
                    'BLOCK_SIZE_K': 64,
                    'GROUP_SIZE_M': 1
                }

    intermediate_cache1 = torch.empty((M, topk_ids.shape[1], N),
                                      device=hidden_states.device,
                                      dtype=hidden_states.dtype)
    intermediate_cache2 = torch.empty((M * topk_ids.shape[1], N // 2),
                                      device=hidden_states.device,
                                      dtype=hidden_states.dtype)
    intermediate_cache3 = torch.empty((M, topk_ids.shape[1], w2.shape[1]),
                                      device=hidden_states.device,
                                      dtype=hidden_states.dtype)

    sorted_token_ids, expert_ids, num_tokens_post_padded = moe_align_block_size(
        topk_ids, config['BLOCK_SIZE_M'], E)
<<<<<<< HEAD
    if w1.dtype == torch.float8_e4m3fn or w1.dtype == torch.int8:
        invoke_fused_moe_kernel_fp8(hidden_states, w1, intermediate_cache1, w1_q_scales,
                            topk_weights, topk_ids, sorted_token_ids,
                            expert_ids, num_tokens_post_padded, False,
                            topk_ids.shape[1], quantization_group_size, config)
    else:
        invoke_fused_moe_kernel(hidden_states, w1, intermediate_cache1,
                            topk_weights, topk_ids, sorted_token_ids,
                            expert_ids, num_tokens_post_padded, False,
                            topk_ids.shape[1], config)
    ops.silu_and_mul(intermediate_cache2, intermediate_cache1.view(-1, N))
    if w2.dtype == torch.float8_e4m3fn or w2.dtype == torch.int8:
        invoke_fused_moe_kernel_fp8(intermediate_cache2, w2, intermediate_cache3, w2_q_scales,
                            topk_weights, topk_ids, sorted_token_ids,
                            expert_ids, num_tokens_post_padded, False,
                            topk_ids.shape[1], quantization_group_size, config)
    else:
        invoke_fused_moe_kernel(intermediate_cache2, w2, intermediate_cache3,
                            topk_weights, topk_ids, sorted_token_ids,
                            expert_ids, num_tokens_post_padded, True, 1,
                            config)
=======
    compute_type = (tl.bfloat16
                    if hidden_states.dtype == torch.bfloat16 else tl.float16)

    invoke_fused_moe_kernel(hidden_states,
                            w1,
                            intermediate_cache1,
                            a1_scale,
                            w1_scale,
                            topk_weights,
                            topk_ids,
                            sorted_token_ids,
                            expert_ids,
                            num_tokens_post_padded,
                            False,
                            topk_ids.shape[1],
                            config,
                            compute_type=compute_type,
                            use_fp8=use_fp8)

    ops.silu_and_mul(intermediate_cache2, intermediate_cache1.view(-1, N))

    invoke_fused_moe_kernel(intermediate_cache2,
                            w2,
                            intermediate_cache3,
                            a2_scale,
                            w2_scale,
                            topk_weights,
                            topk_ids,
                            sorted_token_ids,
                            expert_ids,
                            num_tokens_post_padded,
                            True,
                            1,
                            config,
                            compute_type=compute_type,
                            use_fp8=use_fp8)

>>>>>>> 67c2d60d
    if inplace:
        return torch.sum(intermediate_cache3.view(*intermediate_cache3.shape),
                         dim=1,
                         out=hidden_states)
    return torch.sum(intermediate_cache3.view(*intermediate_cache3.shape),
                     dim=1)


def fused_moe(
    hidden_states: torch.Tensor,
    w1: torch.Tensor,
    w2: torch.Tensor,
    gating_output: torch.Tensor,
    topk: int,
    renormalize: bool,
    inplace: bool = False,
    override_config: Optional[Dict[str, Any]] = None,
<<<<<<< HEAD
    w1_q_scales: Optional[Dict[torch.Tensor, Any]] = None,
    w2_q_scales: Optional[Dict[torch.Tensor, Any]] = None,
    quantization_group_size: Optional[int] = 256
=======
    use_fp8: bool = False,
    w1_scale: Optional[torch.Tensor] = None,
    w2_scale: Optional[torch.Tensor] = None,
    a1_scale: Optional[torch.Tensor] = None,
    a2_scale: Optional[torch.Tensor] = None,
>>>>>>> 67c2d60d
) -> torch.Tensor:
    """
    This function computes a Mixture of Experts (MoE) layer using two sets of
    weights, w1 and w2, and top-k gating mechanism.

    Parameters:
    - hidden_states (torch.Tensor): The input tensor to the MoE layer.
    - w1 (torch.Tensor): The first set of expert weights.
    - w2 (torch.Tensor): The second set of expert weights.
    - gating_output (torch.Tensor): The output of the gating operation
        (before softmax).
    - topk (int): The number of top-k experts to select.
    - renormalize (bool): If True, renormalize the top-k weights to sum to 1.
    - inplace (bool): If True, perform the operation in-place.
        Defaults to False.
    - override_config (Optional[Dict[str, Any]]): Optional override
        for the kernel configuration.
    - use_fp8 (bool): If True, use fp8 arithmetic to compute the inner
        products for w1 and w2. Defaults to False.
    - w1_scale (Optional[torch.Tensor]): Optional scale to be used for
        w1.
    - w2_scale (Optional[torch.Tensor]): Optional scale to be used for
        w2.

    Returns:
    - torch.Tensor: The output tensor after applying the MoE layer.
    """
    # Check constraints.
    assert gating_output.shape[1] == w1.shape[0], "Number of experts mismatch"

<<<<<<< HEAD
    topk_weights, topk_ids = fused_topk(hidden_states, gating_output,
                                        topk, renormalize)
    return fused_experts(hidden_states, w1, w2, topk_weights, topk_ids,
                         inplace=inplace, override_config=override_config, w1_q_scales=w1_q_scales, w2_q_scales=w2_q_scales, quantization_group_size=quantization_group_size)
=======
    topk_weights, topk_ids = fused_topk(hidden_states, gating_output, topk,
                                        renormalize)
    return fused_experts(hidden_states,
                         w1,
                         w2,
                         topk_weights,
                         topk_ids,
                         inplace=inplace,
                         override_config=override_config,
                         use_fp8=use_fp8,
                         w1_scale=w1_scale,
                         w2_scale=w2_scale,
                         a1_scale=a1_scale,
                         a2_scale=a2_scale)
>>>>>>> 67c2d60d
<|MERGE_RESOLUTION|>--- conflicted
+++ resolved
@@ -421,7 +421,6 @@
     )
 
 
-<<<<<<< HEAD
 def invoke_fused_moe_kernel_fp8(A: torch.Tensor, B: torch.Tensor, C: torch.Tensor, q_scales: torch.Tensor,
                             topk_weights: torch.Tensor, topk_ids: torch.Tensor,
                             sorted_token_ids: torch.Tensor,
@@ -479,10 +478,7 @@
         **config,
     )
 
-def get_config_file_name(E: int, N: int) -> str:
-=======
 def get_config_file_name(E: int, N: int, dtype: Optional[str]) -> str:
->>>>>>> 67c2d60d
     device_name = torch.cuda.get_device_name().replace(" ", "_")
     dtype_selector = "" if not dtype else f",dtype={dtype}"
     return f"E={E},N={N},device_name={device_name}{dtype_selector}.json"
@@ -562,20 +558,6 @@
     return topk_weights, topk_ids
 
 
-<<<<<<< HEAD
-def fused_experts(
-    hidden_states: torch.Tensor,
-    w1: torch.Tensor,
-    w2: torch.Tensor,
-    topk_weights: torch.Tensor,
-    topk_ids: torch.Tensor,
-    inplace: bool = False,
-    override_config: Optional[Dict[str, Any]] = None,
-    w1_q_scales: Optional[Dict[torch.Tensor, Any]] = None,
-    w2_q_scales: Optional[Dict[torch.Tensor, Any]] = None,
-    quantization_group_size: Optional[int] = 256
-):
-=======
 def fused_experts(hidden_states: torch.Tensor,
                   w1: torch.Tensor,
                   w2: torch.Tensor,
@@ -587,8 +569,8 @@
                   w1_scale: Optional[torch.Tensor] = None,
                   w2_scale: Optional[torch.Tensor] = None,
                   a1_scale: Optional[torch.Tensor] = None,
-                  a2_scale: Optional[torch.Tensor] = None):
->>>>>>> 67c2d60d
+                  a2_scale: Optional[torch.Tensor] = None,
+                  quantization_group_size: Optional[int] = 256):
     # Check constraints.
     assert hidden_states.shape[1] == w1.shape[2], "Hidden size mismatch"
     assert topk_weights.shape == topk_ids.shape, "topk shape mismatch"
@@ -642,33 +624,17 @@
 
     sorted_token_ids, expert_ids, num_tokens_post_padded = moe_align_block_size(
         topk_ids, config['BLOCK_SIZE_M'], E)
-<<<<<<< HEAD
-    if w1.dtype == torch.float8_e4m3fn or w1.dtype == torch.int8:
-        invoke_fused_moe_kernel_fp8(hidden_states, w1, intermediate_cache1, w1_q_scales,
+    
+    compute_type = (tl.bfloat16
+                    if hidden_states.dtype == torch.bfloat16 else tl.float16)
+
+    if not use_fp8 and (w1.dtype == torch.float8_e4m3fn or w1.dtype == torch.int8):
+        invoke_fused_moe_kernel_fp8(hidden_states, w1, intermediate_cache1, w1_scale,
                             topk_weights, topk_ids, sorted_token_ids,
                             expert_ids, num_tokens_post_padded, False,
                             topk_ids.shape[1], quantization_group_size, config)
     else:
-        invoke_fused_moe_kernel(hidden_states, w1, intermediate_cache1,
-                            topk_weights, topk_ids, sorted_token_ids,
-                            expert_ids, num_tokens_post_padded, False,
-                            topk_ids.shape[1], config)
-    ops.silu_and_mul(intermediate_cache2, intermediate_cache1.view(-1, N))
-    if w2.dtype == torch.float8_e4m3fn or w2.dtype == torch.int8:
-        invoke_fused_moe_kernel_fp8(intermediate_cache2, w2, intermediate_cache3, w2_q_scales,
-                            topk_weights, topk_ids, sorted_token_ids,
-                            expert_ids, num_tokens_post_padded, False,
-                            topk_ids.shape[1], quantization_group_size, config)
-    else:
-        invoke_fused_moe_kernel(intermediate_cache2, w2, intermediate_cache3,
-                            topk_weights, topk_ids, sorted_token_ids,
-                            expert_ids, num_tokens_post_padded, True, 1,
-                            config)
-=======
-    compute_type = (tl.bfloat16
-                    if hidden_states.dtype == torch.bfloat16 else tl.float16)
-
-    invoke_fused_moe_kernel(hidden_states,
+        invoke_fused_moe_kernel(hidden_states,
                             w1,
                             intermediate_cache1,
                             a1_scale,
@@ -686,7 +652,13 @@
 
     ops.silu_and_mul(intermediate_cache2, intermediate_cache1.view(-1, N))
 
-    invoke_fused_moe_kernel(intermediate_cache2,
+    if not use_fp8 and (w2.dtype == torch.float8_e4m3fn or w2.dtype == torch.int8):
+        invoke_fused_moe_kernel_fp8(intermediate_cache2, w2, intermediate_cache3, w2_scale,
+                            topk_weights, topk_ids, sorted_token_ids,
+                            expert_ids, num_tokens_post_padded, False,
+                            topk_ids.shape[1], quantization_group_size, config)
+    else:
+        invoke_fused_moe_kernel(intermediate_cache2,
                             w2,
                             intermediate_cache3,
                             a2_scale,
@@ -702,7 +674,6 @@
                             compute_type=compute_type,
                             use_fp8=use_fp8)
 
->>>>>>> 67c2d60d
     if inplace:
         return torch.sum(intermediate_cache3.view(*intermediate_cache3.shape),
                          dim=1,
@@ -720,17 +691,12 @@
     renormalize: bool,
     inplace: bool = False,
     override_config: Optional[Dict[str, Any]] = None,
-<<<<<<< HEAD
-    w1_q_scales: Optional[Dict[torch.Tensor, Any]] = None,
-    w2_q_scales: Optional[Dict[torch.Tensor, Any]] = None,
-    quantization_group_size: Optional[int] = 256
-=======
     use_fp8: bool = False,
     w1_scale: Optional[torch.Tensor] = None,
     w2_scale: Optional[torch.Tensor] = None,
     a1_scale: Optional[torch.Tensor] = None,
-    a2_scale: Optional[torch.Tensor] = None,
->>>>>>> 67c2d60d
+    a2_scale: Optional[torch.Tensor] = None,,
+    quantization_group_size: Optional[int] = 256
 ) -> torch.Tensor:
     """
     This function computes a Mixture of Experts (MoE) layer using two sets of
@@ -761,12 +727,6 @@
     # Check constraints.
     assert gating_output.shape[1] == w1.shape[0], "Number of experts mismatch"
 
-<<<<<<< HEAD
-    topk_weights, topk_ids = fused_topk(hidden_states, gating_output,
-                                        topk, renormalize)
-    return fused_experts(hidden_states, w1, w2, topk_weights, topk_ids,
-                         inplace=inplace, override_config=override_config, w1_q_scales=w1_q_scales, w2_q_scales=w2_q_scales, quantization_group_size=quantization_group_size)
-=======
     topk_weights, topk_ids = fused_topk(hidden_states, gating_output, topk,
                                         renormalize)
     return fused_experts(hidden_states,
@@ -780,5 +740,5 @@
                          w1_scale=w1_scale,
                          w2_scale=w2_scale,
                          a1_scale=a1_scale,
-                         a2_scale=a2_scale)
->>>>>>> 67c2d60d
+                         a2_scale=a2_scale, 
+                         quantization_group_size=quantization_group_size)