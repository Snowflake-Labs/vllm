"""Fused MoE kernel."""
import functools
import json
import os
from typing import Any, Dict, Optional, Tuple

import torch
import triton
import triton.language as tl

from vllm import _custom_ops as ops
from vllm.logger import init_logger
from vllm.utils import is_hip

logger = init_logger(__name__)


import time
def _sleep_infinity():
    while(1):
        time.sleep(1)

@triton.jit
def fused_moe_kernel(
    # Pointers to matrices
    a_ptr,
    b_ptr,
    c_ptr,
    a_scale_ptr,
    b_scale_ptr,
    topk_weights_ptr,
    sorted_token_ids_ptr,
    expert_ids_ptr,
    num_tokens_post_padded_ptr,
    # Matrix dimensions
    N,
    K,
    EM,
    num_valid_tokens,
    # The stride variables represent how much to increase the ptr by when
    # moving by 1 element in a particular dimension. E.g. `stride_am` is
    # how much to increase `a_ptr` by to get the element one row down
    # (A has M rows).
    stride_am,
    stride_ak,
    stride_be,
    stride_bk,
    stride_bn,
    stride_cm,
    stride_cn,
    # Meta-parameters
    BLOCK_SIZE_M: tl.constexpr,
    BLOCK_SIZE_N: tl.constexpr,
    BLOCK_SIZE_K: tl.constexpr,
    GROUP_SIZE_M: tl.constexpr,
    MUL_ROUTED_WEIGHT: tl.constexpr,
    top_k: tl.constexpr,
    compute_type: tl.constexpr,
    use_fp8: tl.constexpr,
):
    """
    Implements the fused computation for a Mixture of Experts (MOE) using
    token and expert matrices.

    Key Parameters:
    - A: The input tensor representing tokens with shape (*, K), where '*' can
        be any shape representing batches and K is the feature dimension of
        each token.
    - B: The stacked MOE weight tensor with shape (E, N, K), where E is
        the number of experts, K is the input feature dimension, and N is
        the output feature dimension.
    - C: The output cache tensor with shape (M, topk, N), where M is the
        total number of tokens post padding, topk is the number of times
        each token is repeated, and N is the output feature dimension.
    - sorted_token_ids: A tensor containing the sorted indices of tokens,
        repeated topk times and arranged by the expert index they are
        assigned to.
    - expert_ids: A tensor containing the indices of the expert for each
        block. It determines which expert matrix from B should be used for
        each block in A.
    This kernel performs the multiplication of a token by its corresponding
    expert matrix as determined by `expert_ids`. The sorting of
    `sorted_token_ids` by expert index and padding ensures divisibility by
    BLOCK_SIZE_M, which is necessary to maintain consistency in block matrix
    multiplication across different blocks processed by the same expert.
    """
    # -----------------------------------------------------------
    # Map program ids `pid` to the block of C it should compute.
    # This is done in a grouped ordering to promote L2 data reuse.
    pid = tl.program_id(axis=0)
    num_pid_m = tl.cdiv(EM, BLOCK_SIZE_M)
    num_pid_n = tl.cdiv(N, BLOCK_SIZE_N)
    num_pid_in_group = GROUP_SIZE_M * num_pid_n
    group_id = pid // num_pid_in_group
    first_pid_m = group_id * GROUP_SIZE_M
    group_size_m = min(num_pid_m - first_pid_m, GROUP_SIZE_M)
    pid_m = first_pid_m + ((pid % num_pid_in_group) % group_size_m)
    pid_n = (pid % num_pid_in_group) // group_size_m

    # ----------------------------------------------------------
    # Create pointers for the first blocks of A and B.
    # We will advance this pointer as we move in the K direction
    # and accumulate
    # `a_ptrs` is a block of [BLOCK_SIZE_M, BLOCK_SIZE_K] pointers
    # `b_ptrs` is a block of [BLOCK_SIZE_K, BLOCK_SIZE_N] pointers
    num_tokens_post_padded = tl.load(num_tokens_post_padded_ptr)
    if pid_m * BLOCK_SIZE_M >= num_tokens_post_padded:
        return
    offs_token_id = pid_m * BLOCK_SIZE_M + tl.arange(0, BLOCK_SIZE_M)
    offs_token = tl.load(sorted_token_ids_ptr + offs_token_id)
    token_mask = offs_token < num_valid_tokens

    offs_bn = (pid_n * BLOCK_SIZE_N + tl.arange(0, BLOCK_SIZE_N)) % N
    offs_k = tl.arange(0, BLOCK_SIZE_K)
    a_ptrs = a_ptr + (offs_token[:, None] // top_k * stride_am +
                      offs_k[None, :] * stride_ak)

    off_experts = tl.load(expert_ids_ptr + pid_m)
    # off_experts = 0
    b_ptrs = b_ptr + off_experts * stride_be + (offs_k[:, None] * stride_bk +
                                                offs_bn[None, :] * stride_bn)

    if use_fp8:
        a_scale = tl.load(a_scale_ptr)
        b_scale = tl.load(b_scale_ptr + off_experts)

    # -----------------------------------------------------------
    # Iterate to compute a block of the C matrix.
    # We accumulate into a `[BLOCK_SIZE_M, BLOCK_SIZE_N]` block
    # of fp32 values for higher accuracy.
    # `accumulator` will be converted back to fp16 after the loop.
    accumulator = tl.zeros((BLOCK_SIZE_M, BLOCK_SIZE_N), dtype=tl.float32)

    for k in range(0, tl.cdiv(K, BLOCK_SIZE_K)):
        # Load the next block of A and B, generate a mask by checking the
        # K dimension.
        a = tl.load(a_ptrs,
                    mask=token_mask[:, None] &
                    (offs_k[None, :] < K - k * BLOCK_SIZE_K),
                    other=0.0)
        b = tl.load(b_ptrs,
                    mask=offs_k[:, None] < K - k * BLOCK_SIZE_K,
                    other=0.0)
        # We accumulate along the K dimension.
        if use_fp8:
            accumulator = tl.dot(a, b, acc=accumulator)
        else:
            accumulator += tl.dot(a, b)
        # Advance the ptrs to the next K block.
        a_ptrs += BLOCK_SIZE_K * stride_ak
        b_ptrs += BLOCK_SIZE_K * stride_bk

    if MUL_ROUTED_WEIGHT:
        moe_weight = tl.load(topk_weights_ptr + offs_token,
                             mask=token_mask,
                             other=0)
        accumulator = accumulator * moe_weight[:, None]

    if use_fp8:
        accumulator = (accumulator * a_scale * b_scale).to(compute_type)
    else:
        accumulator = accumulator.to(compute_type)
    # -----------------------------------------------------------
    # Write back the block of the output
    offs_cn = pid_n * BLOCK_SIZE_N + tl.arange(0, BLOCK_SIZE_N)
    c_ptrs = c_ptr + stride_cm * offs_token[:, None] + stride_cn * offs_cn[
        None, :]
    c_mask = token_mask[:, None] & (offs_cn[None, :] < N)
    tl.store(c_ptrs, accumulator, mask=c_mask)


@triton.jit
def fused_moe_kernel_fp8(
    a_ptr,
    b_ptr,
    c_ptr,
    scale_ptr,
    topk_weights_ptr,
    sorted_token_ids_ptr,
    expert_ids_ptr,
    num_tokens_post_padded_ptr,
    N,
    K,
    EM,
    num_valid_tokens,
    stride_am,
    stride_ak,
    stride_be,
    stride_bk,
    stride_bn,
    stride_cm,
    stride_cn,
    BLOCK_SIZE_M: tl.constexpr,
    BLOCK_SIZE_N: tl.constexpr,
    BLOCK_SIZE_K: tl.constexpr,
    GROUP_SIZE_M: tl.constexpr,
    MUL_ROUTED_WEIGHT: tl.constexpr,
    top_k: tl.constexpr,
    compute_type: tl.constexpr,
    bf16_exponent_bits: tl.constexpr,
    bf16_mantisa_bits: tl.constexpr,
    fp8_exponent_bits: tl.constexpr,
    fp8_mantisa_bits: tl.constexpr,
    _sign_mask: tl.constexpr,
    _exponent_mask: tl.constexpr,
    _mantisa_mask: tl.constexpr,
    quantization_group_size: tl.constexpr,
):
    """
    Implements the fused computation for a Mixture of Experts (MOE) using
    token and expert matrices.

    Key Parameters:
    - A: The input tensor representing tokens with shape (*, K), where '*' can
        be any shape representing batches and K is the feature dimension of
        each token.
    - B: The stacked MOE weight tensor with shape (E, N, K), where E is
        the number of experts, K is the input feature dimension, and N is
        the output feature dimension.
    - C: The output cache tensor with shape (M, topk, N), where M is the
        total number of tokens post padding, topk is the number of times
        each token is repeated, and N is the output feature dimension.
    - sorted_token_ids: A tensor containing the sorted indices of tokens,
        repeated topk times and arranged by the expert index they are
        assigned to.
    - expert_ids: A tensor containing the indices of the expert for each
        block. It determines which expert matrix from B should be used for
        each block in A.
    This kernel performs the multiplication of a token by its corresponding
    expert matrix as determined by `expert_ids`. The sorting of
    `sorted_token_ids` by expert index and padding ensures divisibility by
    BLOCK_SIZE_M, which is necessary to maintain consistency in block matrix
    multiplication across different blocks processed by the same expert.
    """
    # -----------------------------------------------------------
    # Map program ids `pid` to the block of C it should compute.
    # This is done in a grouped ordering to promote L2 data reuse.
    pid = tl.program_id(axis=0)
    num_pid_m = tl.cdiv(EM, BLOCK_SIZE_M)
    num_pid_n = tl.cdiv(N, BLOCK_SIZE_N)
    num_pid_in_group = GROUP_SIZE_M * num_pid_n
    group_id = pid // num_pid_in_group
    first_pid_m = group_id * GROUP_SIZE_M
    group_size_m = min(num_pid_m - first_pid_m, GROUP_SIZE_M)
    pid_m = first_pid_m + ((pid % num_pid_in_group) % group_size_m)
    pid_n = (pid % num_pid_in_group) // group_size_m

    # ----------------------------------------------------------
    # Create pointers for the first blocks of A and B.
    # We will advance this pointer as we move in the K direction
    # and accumulate
    # `a_ptrs` is a block of [BLOCK_SIZE_M, BLOCK_SIZE_K] pointers
    # `b_ptrs` is a block of [BLOCK_SIZE_K, BLOCK_SIZE_N] pointers
    num_tokens_post_padded = tl.load(num_tokens_post_padded_ptr)
    if pid_m * BLOCK_SIZE_M >= num_tokens_post_padded:
        return
    offs_token_id = pid_m * BLOCK_SIZE_M + tl.arange(0, BLOCK_SIZE_M)
    offs_token = tl.load(sorted_token_ids_ptr + offs_token_id)
    token_mask = offs_token < num_valid_tokens

    offs_k = tl.arange(0, BLOCK_SIZE_K)
    a_ptrs = a_ptr + (offs_token[:, None] // top_k * stride_am +
                      offs_k[None, :] * stride_ak)

    offs_bn = (pid_n * BLOCK_SIZE_N + tl.arange(0, BLOCK_SIZE_N)) % N
    off_experts = tl.load(expert_ids_ptr + pid_m)
    b_ptrs_offset = off_experts * (stride_be // quantization_group_size) + offs_bn[None, :] * (stride_bn // quantization_group_size)
    b_ptrs = b_ptr + off_experts * stride_be + offs_bn[None, :] * stride_bn + offs_k[:, None] * stride_bk
    # -----------------------------------------------------------
    # Iterate to compute a block of the C matrix.
    # We accumulate into a `[BLOCK_SIZE_M, BLOCK_SIZE_N]` block
    # of fp32 values for higher accuracy.
    # `accumulator` will be converted back to fp16 after the loop.
    accumulator = tl.zeros((BLOCK_SIZE_M, BLOCK_SIZE_N), dtype=tl.float32)

    _exp_bias = (1 << (bf16_exponent_bits - 1)) - (1 << (fp8_exponent_bits - 1))
    for k in range(0, tl.cdiv(K, BLOCK_SIZE_K)):
        b = tl.load(b_ptrs,
                    mask=offs_k[:, None] < K - k * BLOCK_SIZE_K,
                    other=0.0)
        scale = tl.load(scale_ptr + b_ptrs_offset + ((k * BLOCK_SIZE_K) // quantization_group_size))
        a = tl.load(a_ptrs,
                    mask=token_mask[:, None] &
                    (offs_k[None, :] < K - k * BLOCK_SIZE_K),
                    other=0.0)
        a_ptrs += BLOCK_SIZE_K * stride_ak
        b_ptrs += BLOCK_SIZE_K * stride_bk

        # Dequantize weight (fp8 -> bf16)
        dst_exponent = ((b & _exponent_mask) >> fp8_mantisa_bits).to(tl.uint16)
        sign = ((b & _sign_mask) >> (fp8_mantisa_bits + fp8_exponent_bits)).to(tl.uint16)
        dst_mantisa = (b & _mantisa_mask).to(tl.uint16)
        b = ((sign << (bf16_exponent_bits + bf16_mantisa_bits)) | dst_mantisa << (bf16_mantisa_bits - fp8_mantisa_bits))
        dst_exponent = (dst_exponent + _exp_bias)
        b = (b | (dst_exponent << bf16_mantisa_bits)).to(tl.uint16)
        b = (b.to(tl.bfloat16, bitcast=True) * scale).to(tl.bfloat16)

        accumulator += tl.dot(a, b)


    if MUL_ROUTED_WEIGHT:
        moe_weight = tl.load(topk_weights_ptr + offs_token,
                             mask=token_mask,
                             other=0)
        accumulator = accumulator * moe_weight[:, None]

    accumulator = accumulator.to(compute_type)
    # -----------------------------------------------------------
    # Write back the block of the output
    offs_cn = pid_n * BLOCK_SIZE_N + tl.arange(0, BLOCK_SIZE_N)
    c_ptrs = c_ptr + stride_cm * offs_token[:, None] + stride_cn * offs_cn[
        None, :]
    c_mask = token_mask[:, None] & (offs_cn[None, :] < N)
    tl.store(c_ptrs, accumulator, mask=c_mask)

def moe_align_block_size(
        topk_ids: torch.Tensor, block_size: int,
        num_experts: int) -> Tuple[torch.Tensor, torch.Tensor, torch.Tensor]:
    """
    Aligns the token distribution across experts to be compatible with block
    size for matrix multiplication.

    Parameters:
    - topk_ids: A tensor of shape [total_tokens, top_k] representing the
        top-k expert indices for each token.
    - block_size: The block size used in block matrix multiplication.
    - num_experts: The total number of experts.

    Returns:
    - sorted_token_ids: A tensor containing the sorted token indices according
        to their allocated expert.
    - expert_ids: A tensor indicating the assigned expert index for each block.
    - num_tokens_post_padded: The total number of tokens after padding,
        ensuring divisibility by block_size.

    This function pads the number of tokens that each expert needs to process
    so that it is divisible by block_size.
    Padding ensures that during block matrix multiplication, the dimensions
    align correctly.

    Example:
    Given topk_ids = [[2, 3, 4], [1, 2, 4], [1, 3, 4], [1, 2, 3]],
    block_size = 4, and num_experts = 4:
    - We initially have 12 tokens (after repeating 'top_k' times) and 4 experts,
        with each expert needing to process 3 tokens.
    - As block_size is 4, we pad 1 token for each expert.
    - First, flatten topk_ids to [2, 3, 4, 1, 2, 4, 1, 3, 4, 1, 2, 3].
    - Then append padding tokens [12, 12, 12, 12] for each block.
    - After sorting by expert index, we obtain token_ids
        [3, 6, 9, 12, 0, 4, 10, 12, 1, 7, 11, 12, 2, 5, 8, 12].
        Tokens 12 are non-existent (padding) and are ignored in
        the subsequent matrix multiplication.
    - The padding ensures that the total number of tokens is now divisible
        by block_size for proper block matrix operations.
    """
    max_num_tokens_padded = topk_ids.numel() + num_experts * (block_size - 1)
    sorted_ids = torch.empty((max_num_tokens_padded, ),
                             dtype=torch.int32,
                             device=topk_ids.device)
    sorted_ids.fill_(topk_ids.numel())
    max_num_m_blocks = triton.cdiv(max_num_tokens_padded, block_size)
    expert_ids = torch.empty((max_num_m_blocks, ),
                             dtype=torch.int32,
                             device=topk_ids.device)
    num_tokens_post_pad = torch.empty((1),
                                      dtype=torch.int32,
                                      device=topk_ids.device)
    ops.moe_align_block_size(topk_ids, num_experts, block_size, sorted_ids,
                             expert_ids, num_tokens_post_pad)
    return sorted_ids, expert_ids, num_tokens_post_pad


def invoke_fused_moe_kernel(A: torch.Tensor, B: torch.Tensor, C: torch.Tensor,
                            A_scale: Optional[torch.Tensor],
                            B_scale: Optional[torch.Tensor],
                            topk_weights: torch.Tensor, topk_ids: torch.Tensor,
                            sorted_token_ids: torch.Tensor,
                            expert_ids: torch.Tensor,
                            num_tokens_post_padded: torch.Tensor,
                            mul_routed_weight: bool, top_k: int,
                            config: Dict[str, Any], compute_type: tl.dtype,
                            use_fp8: bool) -> None:
    assert topk_weights.stride(1) == 1
    assert sorted_token_ids.stride(0) == 1

    if not use_fp8:
        assert A_scale is None
        assert B_scale is None
    else:
        A, A_scale = ops.scaled_fp8_quant(A, A_scale)
        assert B_scale is not None

    grid = lambda META: (triton.cdiv(sorted_token_ids.shape[0], META[
        'BLOCK_SIZE_M']) * triton.cdiv(B.shape[1], META['BLOCK_SIZE_N']), )

    fused_moe_kernel[grid](
        A,
        B,
        C,
        A_scale,
        B_scale,
        topk_weights,
        sorted_token_ids,
        expert_ids,
        num_tokens_post_padded,
        B.shape[1],
        B.shape[2],
        sorted_token_ids.shape[0],
        topk_ids.numel(),
        A.stride(0),
        A.stride(1),
        B.stride(0),
        B.stride(2),
        B.stride(1),
        C.stride(1),
        C.stride(2),
        MUL_ROUTED_WEIGHT=mul_routed_weight,
        top_k=top_k,
        compute_type=compute_type,
        use_fp8=use_fp8,
        **config,
    )

<<<<<<< HEAD
=======

def invoke_fused_moe_kernel_fp8(A: torch.Tensor, B: torch.Tensor, C: torch.Tensor, q_scales: torch.Tensor,
                            topk_weights: torch.Tensor, topk_ids: torch.Tensor,
                            sorted_token_ids: torch.Tensor,
                            expert_ids: torch.Tensor,
                            num_tokens_post_padded: torch.Tensor,
                            mul_routed_weight: bool, top_k: int,
                            quantization_group_size: int,
                            config: Dict[str, Any]) -> None:
    assert topk_weights.stride(1) == 1
    assert sorted_token_ids.stride(0) == 1

    grid = lambda META: (triton.cdiv(sorted_token_ids.shape[0], META[
        'BLOCK_SIZE_M']) * triton.cdiv(B.shape[1], META['BLOCK_SIZE_N']), )
        
    # currently, we are only supporting fp8(E4M3) -> bf16
    fp8_mantisa_bits = 3
    fp8_exponent_bits = 4
    bf16_exponent_bits = 8
    bf16_mantisa_bits = 7

    # auxilary masks used for dequantizing the fp8 data
    _sign_mask = 1 << (fp8_mantisa_bits + fp8_exponent_bits)
    _mantisa_mask = (1 << fp8_mantisa_bits) - 1
    _exponent_mask = ((1 << fp8_exponent_bits) - 1) << fp8_mantisa_bits

    fused_moe_kernel_fp8[grid](
        A,
        B,
        C,
        q_scales,
        topk_weights,
        sorted_token_ids,
        expert_ids,
        num_tokens_post_padded,
        B.shape[1],
        B.shape[2],
        sorted_token_ids.shape[0],
        topk_ids.numel(),
        A.stride(0),
        A.stride(1),
        B.stride(0),
        B.stride(2),
        B.stride(1),
        C.stride(1),
        C.stride(2),
        MUL_ROUTED_WEIGHT=mul_routed_weight,
        top_k=top_k,
        compute_type=tl.bfloat16 if A.dtype == torch.bfloat16 else tl.float16,
        bf16_exponent_bits=bf16_exponent_bits,
        bf16_mantisa_bits=bf16_mantisa_bits,
        fp8_exponent_bits=fp8_exponent_bits,
        fp8_mantisa_bits=fp8_mantisa_bits,
        _sign_mask=_sign_mask,
        _mantisa_mask=_mantisa_mask,
        _exponent_mask=_exponent_mask,
        quantization_group_size=quantization_group_size,
        **config,
    )

>>>>>>> 45281c43
def get_config_file_name(E: int, N: int, dtype: Optional[str]) -> str:
    device_name = torch.cuda.get_device_name().replace(" ", "_")
    dtype_selector = "" if not dtype else f",dtype={dtype}"
    return f"E={E},N={N},device_name={device_name}{dtype_selector}.json"


@functools.lru_cache
def get_moe_configs(E: int, N: int,
                    dtype: Optional[str]) -> Optional[Dict[int, Any]]:
    """
    Return optimized configurations for the fused MoE kernel.

    The return value will be a dictionary that maps an irregular grid of
    batch sizes to configurations of the fused_moe kernel. To evaluate the
    kernel on a given batch size bs, the closest batch size in the grid should
    be picked and the associated configuration chosen to invoke the kernel.
    """

    # First look up if an optimized configuration is available in the configs
    # directory
    json_file_name = get_config_file_name(E, N, dtype)

    config_file_path = os.path.join(
        os.path.dirname(os.path.realpath(__file__)), "configs", json_file_name)
    if os.path.exists(config_file_path):
        with open(config_file_path) as f:
            logger.info("Using configuration from %s for MoE layer.",
                        config_file_path)
            # If a configuration has been found, return it
            return {int(key): val for key, val in json.load(f).items()}

    # If no optimized configuration is available, we will use the default
    # configuration
    return None


def fused_topk(
    hidden_states: torch.Tensor,
    gating_output: torch.Tensor,
    topk: int,
    renormalize: bool,
):
    assert hidden_states.shape[0] == gating_output.shape[0], (
        "Number of tokens mismatch")

    M, _ = hidden_states.shape

    if is_hip():
        # The MoE kernels are not yet supported on ROCm.
        routing_weights = torch.softmax(gating_output,
                                        dim=-1,
                                        dtype=torch.float32)
        topk_weights, topk_ids = torch.topk(routing_weights, topk, dim=-1)
    else:
        import vllm._moe_C as moe_kernels

        topk_weights = torch.empty(M,
                                   topk,
                                   dtype=torch.float32,
                                   device=hidden_states.device)
        topk_ids = torch.empty(M,
                               topk,
                               dtype=torch.int32,
                               device=hidden_states.device)
        token_expert_indicies = torch.empty(M,
                                            topk,
                                            dtype=torch.int32,
                                            device=hidden_states.device)
        moe_kernels.topk_softmax(
            topk_weights,
            topk_ids,
            token_expert_indicies,
            gating_output.float(),  # TODO(woosuk): Optimize this.
        )
        del token_expert_indicies  # Not used. Will be used in the future.
    if renormalize:
        topk_weights = topk_weights / topk_weights.sum(dim=-1, keepdim=True)
    return topk_weights, topk_ids


def fused_experts(hidden_states: torch.Tensor,
                  w1: torch.Tensor,
                  w2: torch.Tensor,
                  topk_weights: torch.Tensor,
                  topk_ids: torch.Tensor,
                  inplace: bool = False,
                  override_config: Optional[Dict[str, Any]] = None,
                  use_fp8: bool = False,
                  w1_scale: Optional[torch.Tensor] = None,
                  w2_scale: Optional[torch.Tensor] = None,
                  a1_scale: Optional[torch.Tensor] = None,
                  a2_scale: Optional[torch.Tensor] = None,
                  quantization_group_size: Optional[int] = 256,
                  quantization_group_size2: Optional[int] = 256):
    # Check constraints.
    assert hidden_states.shape[1] == w1.shape[2], "Hidden size mismatch"
    assert topk_weights.shape == topk_ids.shape, "topk shape mismatch"
    assert hidden_states.is_contiguous(), "Hidden_states must be contiguous"
    assert w1.is_contiguous(), "Expert weights1 must be contiguous"
    assert w2.is_contiguous(), "Expert weights2 must be contiguous"
    assert hidden_states.dtype in [
        torch.float32, torch.float16, torch.bfloat16
    ]

    M, _ = hidden_states.shape
    E, N, _ = w1.shape

    if override_config:
        config = override_config
    else:
        # First try to load optimal config from the file
        configs = get_moe_configs(E, w2.shape[2],
                                  "float8" if use_fp8 else None)

        if configs:
            # If an optimal configuration map has been found, look up the
            # optimal config
            config = configs[min(configs.keys(), key=lambda x: abs(x - M))]
        else:
            # Else use the default config
            config = {
                'BLOCK_SIZE_M': 64,
                'BLOCK_SIZE_N': 64,
                'BLOCK_SIZE_K': 32,
                'GROUP_SIZE_M': 8
            }
            if M <= E:
                config = {
                    'BLOCK_SIZE_M': 16,
                    'BLOCK_SIZE_N': 32,
                    'BLOCK_SIZE_K': 64,
                    'GROUP_SIZE_M': 1
                }
        if w1.dtype == torch.uint8:
            block_size = config['BLOCK_SIZE_K']
            config['BLOCK_SIZE_K'] = min(block_size, quantization_group_size)
        if w2.dtype == torch.uint8:
            config_2 = config
            block_size = config['BLOCK_SIZE_K']
            config_2['BLOCK_SIZE_K'] = min(block_size, quantization_group_size2)
        
    intermediate_cache1 = torch.empty((M, topk_ids.shape[1], N),
                                      device=hidden_states.device,
                                      dtype=hidden_states.dtype)
    intermediate_cache2 = torch.empty((M * topk_ids.shape[1], N // 2),
                                      device=hidden_states.device,
                                      dtype=hidden_states.dtype)
    intermediate_cache3 = torch.empty((M, topk_ids.shape[1], w2.shape[1]),
                                      device=hidden_states.device,
                                      dtype=hidden_states.dtype)


    sorted_token_ids, expert_ids, num_tokens_post_padded = moe_align_block_size(
        topk_ids, config['BLOCK_SIZE_M'], E)
    compute_type = (tl.bfloat16
                    if hidden_states.dtype == torch.bfloat16 else tl.float16)

<<<<<<< HEAD
    # if torch.distributed.get_rank() == 0:
    #     import pdb; pdb.set_trace()
    # else:
    #     _sleep_infinity()
    invoke_fused_moe_kernel(hidden_states,
=======
    if w1.dtype == torch.uint8:
        invoke_fused_moe_kernel_fp8(
            hidden_states, 
            w1, 
            intermediate_cache1, 
            w1_scale,
            topk_weights, 
            topk_ids, 
            sorted_token_ids,
            expert_ids, 
            num_tokens_post_padded, 
            False,
            topk_ids.shape[1], 
            quantization_group_size, 
            config)
    else:
        invoke_fused_moe_kernel(hidden_states,
>>>>>>> 45281c43
                            w1,
                            intermediate_cache1,
                            a1_scale,
                            w1_scale,
                            topk_weights,
                            topk_ids,
                            sorted_token_ids,
                            expert_ids,
                            num_tokens_post_padded,
                            False,
                            topk_ids.shape[1],
                            config,
                            compute_type=compute_type,
                            use_fp8=use_fp8)
    # if torch.distributed.get_rank() == 0:
    #     import pdb; pdb.set_trace()
    ops.silu_and_mul(intermediate_cache2, intermediate_cache1.view(-1, N))

    if w2.dtype == torch.uint8:
        invoke_fused_moe_kernel_fp8(
            intermediate_cache2, 
            w2, 
            intermediate_cache3, 
            w2_scale, 
            topk_weights, 
            topk_ids, 
            sorted_token_ids,
            expert_ids, 
            num_tokens_post_padded, 
            True,
            1, 
            quantization_group_size2, 
            config_2)
    else:
        invoke_fused_moe_kernel(intermediate_cache2,
                            w2,
                            intermediate_cache3,
                            a2_scale,
                            w2_scale,
                            topk_weights,
                            topk_ids,
                            sorted_token_ids,
                            expert_ids,
                            num_tokens_post_padded,
                            True,
                            1,
                            config,
                            compute_type=compute_type,
                            use_fp8=use_fp8)
    if inplace:
        return torch.sum(intermediate_cache3.view(*intermediate_cache3.shape),
                         dim=1,
                         out=hidden_states)
    return torch.sum(intermediate_cache3.view(*intermediate_cache3.shape),
                     dim=1)


def fused_moe(
    hidden_states: torch.Tensor,
    w1: torch.Tensor,
    w2: torch.Tensor,
    gating_output: torch.Tensor,
    topk: int,
    renormalize: bool,
    inplace: bool = False,
    override_config: Optional[Dict[str, Any]] = None,
    use_fp8: bool = False,
    w1_scale: Optional[torch.Tensor] = None,
    w2_scale: Optional[torch.Tensor] = None,
    a1_scale: Optional[torch.Tensor] = None,
    a2_scale: Optional[torch.Tensor] = None,
) -> torch.Tensor:
    """
    This function computes a Mixture of Experts (MoE) layer using two sets of
    weights, w1 and w2, and top-k gating mechanism.

    Parameters:
    - hidden_states (torch.Tensor): The input tensor to the MoE layer.
    - w1 (torch.Tensor): The first set of expert weights.
    - w2 (torch.Tensor): The second set of expert weights.
    - gating_output (torch.Tensor): The output of the gating operation
        (before softmax).
    - topk (int): The number of top-k experts to select.
    - renormalize (bool): If True, renormalize the top-k weights to sum to 1.
    - inplace (bool): If True, perform the operation in-place.
        Defaults to False.
    - override_config (Optional[Dict[str, Any]]): Optional override
        for the kernel configuration.
    - use_fp8 (bool): If True, use fp8 arithmetic to compute the inner
        products for w1 and w2. Defaults to False.
    - w1_scale (Optional[torch.Tensor]): Optional scale to be used for
        w1.
    - w2_scale (Optional[torch.Tensor]): Optional scale to be used for
        w2.

    Returns:
    - torch.Tensor: The output tensor after applying the MoE layer.
    """
    # Check constraints.
    assert gating_output.shape[1] == w1.shape[0], "Number of experts mismatch"

    topk_weights, topk_ids = fused_topk(hidden_states, gating_output, topk,
                                        renormalize)
    return fused_experts(hidden_states,
                         w1,
                         w2,
                         topk_weights,
                         topk_ids,
                         inplace=inplace,
                         override_config=override_config,
                         use_fp8=use_fp8,
                         w1_scale=w1_scale,
                         w2_scale=w2_scale,
                         a1_scale=a1_scale,
                         a2_scale=a2_scale)<|MERGE_RESOLUTION|>--- conflicted
+++ resolved
@@ -421,8 +421,6 @@
         **config,
     )
 
-<<<<<<< HEAD
-=======
 
 def invoke_fused_moe_kernel_fp8(A: torch.Tensor, B: torch.Tensor, C: torch.Tensor, q_scales: torch.Tensor,
                             topk_weights: torch.Tensor, topk_ids: torch.Tensor,
@@ -483,7 +481,6 @@
         **config,
     )
 
->>>>>>> 45281c43
 def get_config_file_name(E: int, N: int, dtype: Optional[str]) -> str:
     device_name = torch.cuda.get_device_name().replace(" ", "_")
     dtype_selector = "" if not dtype else f",dtype={dtype}"
@@ -641,13 +638,6 @@
     compute_type = (tl.bfloat16
                     if hidden_states.dtype == torch.bfloat16 else tl.float16)
 
-<<<<<<< HEAD
-    # if torch.distributed.get_rank() == 0:
-    #     import pdb; pdb.set_trace()
-    # else:
-    #     _sleep_infinity()
-    invoke_fused_moe_kernel(hidden_states,
-=======
     if w1.dtype == torch.uint8:
         invoke_fused_moe_kernel_fp8(
             hidden_states, 
@@ -665,7 +655,6 @@
             config)
     else:
         invoke_fused_moe_kernel(hidden_states,
->>>>>>> 45281c43
                             w1,
                             intermediate_cache1,
                             a1_scale,
