# ruff: noqa: SIM117
import copy
import glob
import os
from abc import ABC, abstractmethod
from typing import Any, Dict, Generator, List, Optional, Tuple, Type

import huggingface_hub
import torch
from torch import nn

from vllm.config import (DeviceConfig, LoadConfig, LoadFormat, LoRAConfig,
                         ModelConfig, ParallelConfig, SchedulerConfig,
                         VisionLanguageConfig)
from vllm.envs import VLLM_USE_MODELSCOPE
from vllm.logger import init_logger
from vllm.model_executor.layers.quantization.base_config import (
    QuantizationConfig)
from vllm.model_executor.model_loader.tensorizer import (
    TensorizerConfig, is_vllm_serialized_tensorizer, load_with_tensorizer,
    tensorizer_weights_iterator)
from vllm.model_executor.model_loader.utils import (get_model_architecture,
                                                    set_default_torch_dtype)
from vllm.model_executor.model_loader.weight_utils import (
    download_weights_from_hf, filter_files_not_needed_for_inference,
    get_quant_config, initialize_dummy_weights, np_cache_weights_iterator,
    pt_weights_iterator, safetensors_weights_iterator)
from vllm.model_executor.models.llava import LlavaForConditionalGeneration

_VISION_MODEL_CLASSES = [
    LlavaForConditionalGeneration,
]

logger = init_logger(__name__)


def _get_quantization_config(
        model_config: ModelConfig,
        load_config: LoadConfig) -> Optional[QuantizationConfig]:
    """Get the quantization config."""
    if model_config.quantization is not None:
        quant_config = get_quant_config(model_config, load_config)
        capability = torch.cuda.get_device_capability()
        capability = capability[0] * 10 + capability[1]
        if capability < quant_config.get_min_capability():
            raise ValueError(
                f"The quantization method {model_config.quantization} is not "
                "supported for the current GPU. "
                f"Minimum capability: {quant_config.get_min_capability()}. "
                f"Current capability: {capability}.")
        supported_dtypes = quant_config.get_supported_act_dtypes()
        if model_config.dtype not in supported_dtypes:
            raise ValueError(
                f"{model_config.dtype} is not supported for quantization "
                f"method {model_config.quantization}. Supported dtypes: "
                f"{supported_dtypes}")
        return quant_config
    return None


def _get_model_initialization_kwargs(
        model_class: Type[nn.Module], lora_config: Optional[LoRAConfig],
        vision_language_config: Optional[VisionLanguageConfig]
) -> Dict[str, Any]:
    """Get extra kwargs for model initialization."""
    extra_kwargs = {}
    if hasattr(model_class, "supported_lora_modules"):
        extra_kwargs["lora_config"] = lora_config
    elif lora_config:
        raise ValueError(
            f"Model {model_class.__name__} does not support LoRA, "
            "but LoRA is enabled. Support for this model may "
            "be added in the future. If this is important to you, "
            "please open an issue on github.")
    elif model_class in _VISION_MODEL_CLASSES:
        extra_kwargs["vision_language_config"] = vision_language_config
    return extra_kwargs


def _initialize_model(
        model_config: ModelConfig, load_config: LoadConfig,
        lora_config: Optional[LoRAConfig],
        vision_language_config: Optional[VisionLanguageConfig]) -> nn.Module:
    """Initialize a model with the given configurations."""
    model_class = get_model_architecture(model_config)[0]
    quant_config = _get_quantization_config(model_config, load_config)

    return model_class(config=model_config.hf_config,
                       quant_config=quant_config,
                       **_get_model_initialization_kwargs(
                           model_class, lora_config, vision_language_config))


class BaseModelLoader(ABC):
    """Base class for model loaders."""

    def __init__(self, load_config: LoadConfig):
        self.load_config = load_config

    @abstractmethod
    def load_model(self, *, model_config: ModelConfig,
                   device_config: DeviceConfig,
                   lora_config: Optional[LoRAConfig],
                   vision_language_config: Optional[VisionLanguageConfig],
                   parallel_config: ParallelConfig,
                   scheduler_config: SchedulerConfig) -> nn.Module:
        """Load a model with the given configurations."""
        ...


class DefaultModelLoader(BaseModelLoader):
    """Model loader that can load different file types from disk."""

    def __init__(self, load_config: LoadConfig):
        super().__init__(load_config)
        if load_config.model_loader_extra_config:
            raise ValueError(f"Model loader extra config is not supported for "
                             f"load format {load_config.load_format}")

    def _maybe_download_from_modelscope(
            self, model: str, revision: Optional[str]) -> Optional[str]:
        """Download model from ModelScope hub if VLLM_USE_MODELSCOPE is True.
        
        Returns the path to the downloaded model, or None if the model is not
        downloaded from ModelScope."""
        if VLLM_USE_MODELSCOPE:
            # download model from ModelScope hub,
            # lazy import so that modelscope is not required for normal use.
            # pylint: disable=C.
            from modelscope.hub.snapshot_download import snapshot_download

            if not os.path.exists(model):
                model_path = snapshot_download(
                    model_id=model,
                    cache_dir=self.load_config.download_dir,
                    local_files_only=huggingface_hub.constants.HF_HUB_OFFLINE,
                    revision=revision,
                )
            else:
                model_path = model
            return model_path
        return None

    def _prepare_weights(self, model_name_or_path: str,
                         revision: Optional[str],
                         fall_back_to_pt: bool) -> Tuple[str, List[str], bool]:
        """Prepare weights for the model.

        If the model is not local, it will be downloaded."""
        model_name_or_path = self._maybe_download_from_modelscope(
            model_name_or_path, revision) or model_name_or_path

        is_local = os.path.isdir(model_name_or_path)
        load_format = self.load_config.load_format
        use_safetensors = False
        # Some quantized models use .pt files for storing the weights.
        if load_format == LoadFormat.AUTO:
            allow_patterns = ["*.safetensors", "*.bin"]
        elif load_format == LoadFormat.SAFETENSORS:
            use_safetensors = True
            allow_patterns = ["*.safetensors"]
        elif load_format == LoadFormat.PT:
            allow_patterns = ["*.pt"]
        elif load_format == LoadFormat.NPCACHE:
            allow_patterns = ["*.bin"]
        else:
            raise ValueError(f"Unknown load_format: {load_format}")

        if fall_back_to_pt:
            allow_patterns += ["*.pt"]

        if not is_local:
            hf_folder = download_weights_from_hf(model_name_or_path,
                                                 self.load_config.download_dir,
                                                 allow_patterns, revision)
        else:
            hf_folder = model_name_or_path

        hf_weights_files: List[str] = []
        for pattern in allow_patterns:
            hf_weights_files += glob.glob(os.path.join(hf_folder, pattern))
            if len(hf_weights_files) > 0:
                if pattern == "*.safetensors":
                    use_safetensors = True
                break

        if not use_safetensors:
            hf_weights_files = filter_files_not_needed_for_inference(
                hf_weights_files)

        if len(hf_weights_files) == 0:
            raise RuntimeError(
                f"Cannot find any model weights with `{model_name_or_path}`")

        return hf_folder, hf_weights_files, use_safetensors

    def _get_weights_iterator(
        self, model_name_or_path: str, revision: Optional[str],
        fall_back_to_pt: bool
    ) -> Generator[Tuple[str, torch.Tensor], None, None]:
        """Get an iterator for the model weights based on the load format."""
        hf_folder, hf_weights_files, use_safetensors = self._prepare_weights(
            model_name_or_path, revision, fall_back_to_pt)
        if self.load_config.load_format == LoadFormat.NPCACHE:
            # Currently np_cache only support *.bin checkpoints
            assert use_safetensors is False
            return np_cache_weights_iterator(model_name_or_path,
                                             self.load_config.download_dir,
                                             hf_folder, hf_weights_files)
        if use_safetensors:
            return safetensors_weights_iterator(hf_weights_files)
        return pt_weights_iterator(hf_weights_files)

    def load_model(self, *, model_config: ModelConfig,
                   device_config: DeviceConfig,
                   lora_config: Optional[LoRAConfig],
                   vision_language_config: Optional[VisionLanguageConfig],
                   parallel_config: ParallelConfig,
                   scheduler_config: SchedulerConfig) -> nn.Module:
        with set_default_torch_dtype(model_config.dtype):
            with torch.device(device_config.device):
                model = _initialize_model(model_config, self.load_config,
                                          lora_config, vision_language_config)
            model.load_weights(
                self._get_weights_iterator(model_config.model,
                                           model_config.revision,
                                           fall_back_to_pt=getattr(
                                               model,
                                               "fall_back_to_pt_during_load",
                                               True)), )
            for _, module in model.named_modules():
                quant_method = getattr(module, "quant_method", None)
                if quant_method is not None:
                    quant_method.process_weights_after_loading(module)
                # FIXME: Remove this after Mixtral is updated
                # to use quant_method.
                if hasattr(module, "process_weights_after_loading"):
                    module.process_weights_after_loading()
        return model.eval()


class DummyModelLoader(BaseModelLoader):
    """Model loader that will set model weights to random values."""

    def __init__(self, load_config: LoadConfig):
        super().__init__(load_config)
        if load_config.model_loader_extra_config:
            raise ValueError(f"Model loader extra config is not supported for "
                             f"load format {load_config.load_format}")

    def load_model(self, *, model_config: ModelConfig,
                   device_config: DeviceConfig,
                   lora_config: Optional[LoRAConfig],
                   vision_language_config: Optional[VisionLanguageConfig],
                   parallel_config: ParallelConfig,
                   scheduler_config: SchedulerConfig) -> nn.Module:
        with set_default_torch_dtype(model_config.dtype):
            with torch.device(device_config.device):
                model = _initialize_model(model_config, self.load_config,
                                          lora_config, vision_language_config)
            # NOTE(woosuk): For accurate performance evaluation, we assign
            # random values to the weights.
            initialize_dummy_weights(model)
        return model.eval()


class TensorizerLoader(BaseModelLoader):
    """Model loader using CoreWeave's tensorizer library."""

    def __init__(self, load_config: LoadConfig):
        super().__init__(load_config)
        if isinstance(load_config.model_loader_extra_config, TensorizerConfig):
            self.tensorizer_config = load_config.model_loader_extra_config
        else:
            self.tensorizer_config = TensorizerConfig(
                **load_config.model_loader_extra_config)

    def _verify_config(self, model_config: ModelConfig,
                       parallel_config: ParallelConfig):
        self.tensorizer_config.verify_with_model_config(model_config)
        self.tensorizer_config.verify_with_parallel_config(parallel_config)

    def _get_weights_iterator(
            self) -> Generator[Tuple[str, torch.Tensor], None, None]:
        tensorizer_args = self.tensorizer_config._construct_tensorizer_args()
        return tensorizer_weights_iterator(tensorizer_args)

    def _load_model_unserialized(
            self, model_config: ModelConfig, device_config: DeviceConfig,
            lora_config: Optional[LoRAConfig],
            vision_language_config: Optional[VisionLanguageConfig]
    ) -> nn.Module:
        """Load an unserialized model with tensorizer.

        Unserialized here means "not serialized with tensorizer". This
        should still be faster than default HuggingFace loading, but will
        be slower than loading a tensorizer-serialized model.
        """
        with set_default_torch_dtype(model_config.dtype):
            with torch.device(device_config.device):
                model = _initialize_model(model_config, self.load_config,
                                          lora_config, vision_language_config)

            model.load_weights(self._get_weights_iterator())
        return model.eval()

    def _load_model_serialized(
            self, model_config: ModelConfig, device_config: DeviceConfig,
            lora_config: Optional[LoRAConfig],
            vision_language_config: Optional[VisionLanguageConfig]
    ) -> nn.Module:
        """Load a serialized model with tensorizer.

        See the examples/tensorize_vllm_model.py example "
        script for serializing vLLM models."""
        with set_default_torch_dtype(model_config.dtype):
            with torch.device(device_config.device):
                model_class = get_model_architecture(model_config)[0]
                quant_config = _get_quantization_config(
                    model_config, self.load_config)
                extra_kwargs = _get_model_initialization_kwargs(
                    model_class, lora_config, vision_language_config)
                extra_kwargs["quant_config"] = quant_config

                tensorizer_config = copy.copy(self.tensorizer_config)
                tensorizer_config.model_class = model_class
                tensorizer_config.hf_config = model_config.hf_config
                tensorizer_config.dtype = model_config.dtype

                model = load_with_tensorizer(tensorizer_config, **extra_kwargs)
        return model.eval()

    def load_model(self, *, model_config: ModelConfig,
                   device_config: DeviceConfig,
                   lora_config: Optional[LoRAConfig],
                   vision_language_config: Optional[VisionLanguageConfig],
                   parallel_config: ParallelConfig,
                   scheduler_config: SchedulerConfig) -> nn.Module:
        self._verify_config(model_config, parallel_config)

        if is_vllm_serialized_tensorizer(self.tensorizer_config):
            return self._load_model_serialized(model_config, device_config,
                                               lora_config,
                                               vision_language_config)
        return self._load_model_unserialized(model_config, device_config,
                                             lora_config,
                                             vision_language_config)


class StateDictLoader(BaseModelLoader):

    def __init__(self, load_config: LoadConfig):
        super().__init__(load_config)
        if load_config.model_loader_extra_config:
            raise ValueError(f"Model loader extra config is not supported for "
                             f"load format {load_config.load_format}")

    def load_model(self, *, model_config: ModelConfig,
                   device_config: DeviceConfig,
                   lora_config: Optional[LoRAConfig],
                   vision_language_config: Optional[VisionLanguageConfig],
                   parallel_config: ParallelConfig,
                   scheduler_config: SchedulerConfig) -> nn.Module:
<<<<<<< HEAD
        from safetensors.torch import load_file
=======
        from safetensors.torch import load_model

>>>>>>> 0111d022
        from vllm.distributed import get_tensor_model_parallel_rank
        with set_default_torch_dtype(model_config.dtype):
            with torch.device(device_config.device):
                model = _initialize_model(model_config, self.load_config,
                                          lora_config, vision_language_config)
            rank = get_tensor_model_parallel_rank()
            paths = glob.glob(
                f"{model_config.model}/model-{rank}-*.safetensors")
            params = dict(model.named_parameters())
            for file in paths:
                for key, val in load_file(file).items():
                    with torch.no_grad():
                        params[key].copy_(val)
                    params.pop(key)
            assert not params
        return model.eval()


def get_model_loader(load_config: LoadConfig) -> BaseModelLoader:
    """Get a model loader based on the load format."""

    if isinstance(load_config.load_format, type):
        return load_config.load_format(load_config)

    if load_config.load_format == LoadFormat.DUMMY:
        return DummyModelLoader(load_config)

    if load_config.load_format == LoadFormat.TENSORIZER:
        return TensorizerLoader(load_config)

    if load_config.load_format == LoadFormat.STATE_DICT:
        return StateDictLoader(load_config)

    return DefaultModelLoader(load_config)<|MERGE_RESOLUTION|>--- conflicted
+++ resolved
@@ -361,12 +361,7 @@
                    vision_language_config: Optional[VisionLanguageConfig],
                    parallel_config: ParallelConfig,
                    scheduler_config: SchedulerConfig) -> nn.Module:
-<<<<<<< HEAD
         from safetensors.torch import load_file
-=======
-        from safetensors.torch import load_model
-
->>>>>>> 0111d022
         from vllm.distributed import get_tensor_model_parallel_rank
         with set_default_torch_dtype(model_config.dtype):
             with torch.device(device_config.device):
