import os
from functools import lru_cache
from typing import Type

import torch

from vllm.attention.backends.abstract import AttentionBackend
from vllm.logger import init_logger
from vllm.utils import is_hip

logger = init_logger(__name__)


@lru_cache(maxsize=None)
<<<<<<< HEAD
def get_attn_backend(dtype: torch.dtype) -> AttentionBackend:
    if _which_attn_to_use(dtype) == "FlashAttention":
=======
def get_attn_backend(dtype: torch.dtype) -> Type[AttentionBackend]:
    if _can_use_flash_attn(dtype):
>>>>>>> f03cc667
        logger.info("Using FlashAttention backend.")
        from vllm.attention.backends.flash_attn import (  # noqa: F401
            FlashAttentionBackend)
        return FlashAttentionBackend
    elif _which_attn_to_use(dtype) == "TritonFlashAttention":
        logger.info("Using TritonFlashAttention backend.")
        from vllm.attention.backends.triton_flash_attn import (  # noqa: F401
            TritonFlashAttentionBackend)
        return TritonFlashAttentionBackend
    else:
        logger.info("Using XFormers backend.")
        from vllm.attention.backends.xformers import (  # noqa: F401
            XFormersBackend)
        return XFormersBackend


def _which_attn_to_use(dtype: torch.dtype) -> str:
    """Returns which flash attention backend to use.

    Returns:
        str: XFormers, FlashAttention, or TritonFlashAttention
    """

    # NOTE: Allow for switching between Triton and FA
    #       Defaulting to triton FA for AMD cards.
    use_triton_flash_attn = (os.environ.get("VLLM_USE_TRITON_FLASH_ATTN",
                                            "True").lower()
                             in ("true", "1")) and is_hip()

    if not is_hip() and torch.cuda.get_device_capability()[0] < 8:
        # Volta and Turing NVIDIA GPUs.
        logger.info("Cannot use FlashAttention backend for Volta and Turing "
                    "GPUs.")
        return "XFormers"

    if is_hip() and torch.cuda.get_device_capability()[0] != 9:
        # not Instinct series GPUs.
        logger.info("flash_atten is not supported on NAVI GPUs. "
                    "Using xformers backend.")
        return "XFormers"

    if dtype not in (torch.float16, torch.bfloat16):
        logger.info("Cannot use FlashAttention backend for dtype other than "
                    "torch.float16 or torch.bfloat16.")
<<<<<<< HEAD
        return "XFormers"

    if not use_triton_flash_attn:
        # Only test for flash_attn if we are using it.
        try:
            import flash_attn  # noqa: F401
        except ImportError:
            return "XFormers"

    return "TritonFlashAttention" if use_triton_flash_attn else "FlashAttention"
=======
        return False

    try:
        import flash_attn  # noqa: F401
    except ImportError:
        logger.info(
            "Cannot use FlashAttention because the package is not found. "
            "Please install it for better performance.")
        return False
    return True
>>>>>>> f03cc667
<|MERGE_RESOLUTION|>--- conflicted
+++ resolved
@@ -12,13 +12,8 @@
 
 
 @lru_cache(maxsize=None)
-<<<<<<< HEAD
-def get_attn_backend(dtype: torch.dtype) -> AttentionBackend:
+def get_attn_backend(dtype: torch.dtype) -> Type[AttentionBackend]:
     if _which_attn_to_use(dtype) == "FlashAttention":
-=======
-def get_attn_backend(dtype: torch.dtype) -> Type[AttentionBackend]:
-    if _can_use_flash_attn(dtype):
->>>>>>> f03cc667
         logger.info("Using FlashAttention backend.")
         from vllm.attention.backends.flash_attn import (  # noqa: F401
             FlashAttentionBackend)
@@ -63,7 +58,6 @@
     if dtype not in (torch.float16, torch.bfloat16):
         logger.info("Cannot use FlashAttention backend for dtype other than "
                     "torch.float16 or torch.bfloat16.")
-<<<<<<< HEAD
         return "XFormers"
 
     if not use_triton_flash_attn:
@@ -71,18 +65,9 @@
         try:
             import flash_attn  # noqa: F401
         except ImportError:
+            logger.info(
+                "Cannot use FlashAttention because the package is not found. "
+                "Please install it for better performance.")
             return "XFormers"
 
-    return "TritonFlashAttention" if use_triton_flash_attn else "FlashAttention"
-=======
-        return False
-
-    try:
-        import flash_attn  # noqa: F401
-    except ImportError:
-        logger.info(
-            "Cannot use FlashAttention because the package is not found. "
-            "Please install it for better performance.")
-        return False
-    return True
->>>>>>> f03cc667
+    return "TritonFlashAttention" if use_triton_flash_attn else "FlashAttention"