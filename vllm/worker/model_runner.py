import contextlib
import time
from enum import IntEnum
from typing import Dict, List, NamedTuple, Optional, Set, Tuple

import numpy as np
import torch
import torch.nn as nn

from vllm.attention import (AttentionMetadata, AttentionMetadataPerStage,
                            get_attn_backend)
from vllm.attention.backends.flashinfer import FlashInferBackend
from vllm.config import (DeviceConfig, LoadConfig, LoRAConfig, ModelConfig,
                         ParallelConfig, SchedulerConfig, VisionLanguageConfig)
from vllm.distributed import broadcast_tensor_dict, with_pynccl_for_all_reduce
from vllm.distributed.device_communicators import (custom_all_reduce,
                                                   pynccl_utils)
from vllm.logger import init_logger
from vllm.lora.layers import LoRAMapping
from vllm.lora.request import LoRARequest
from vllm.lora.worker_manager import LRUCacheWorkerLoRAManager
from vllm.model_executor import SamplingMetadata
from vllm.model_executor.model_loader import get_model
from vllm.sampling_params import SamplingParams
from vllm.sequence import (MultiModalData, SamplerOutput, SequenceData,
                           SequenceGroupMetadata)
from vllm.utils import (CudaMemoryProfiler, get_kv_cache_torch_dtype, is_hip,
                        is_pin_memory_available, make_tensor_with_pad)

logger = init_logger(__name__)

_PAD_SLOT_ID = -1
LORA_WARMUP_RANK = 8
_BATCH_SIZE_ALIGNMENT = 8
# Capture graphs for token size 1, 2, 4, 8, 16, 24, 32, 40, ..., 256.
# NOTE: _get_graph_batch_size needs to be updated if this list is changed.
_BATCH_SIZES_TO_CAPTURE = [1, 2, 4] + [
    _BATCH_SIZE_ALIGNMENT * i for i in range(1, 33)
]


class PreparePromptMetadata(NamedTuple):
    input_tokens: List[int]
    input_positions: List[int]
    attn_metadata: Optional[AttentionMetadataPerStage]
    seq_lens: List[int]
    query_lens: List[int]
    lora_index_mapping: List[int]
    lora_prompt_mapping: List[int]
    lora_requests: Set[LoRARequest]
    multi_modal_input: Optional[torch.Tensor]
    slot_mapping: List[int]

    @classmethod
    def empty(cls):
        return PreparePromptMetadata(
            input_tokens=[],
            input_positions=[],
            attn_metadata=None,
            seq_lens=[],
            query_lens=[],
            lora_index_mapping=[],
            lora_prompt_mapping=[],
            lora_requests=set(),
            multi_modal_input=None,
            slot_mapping=[],
        )


class PrepareDecodeMetadata(NamedTuple):
    input_tokens: List[int]
    input_positions: List[int]
    attn_metadata: Optional[AttentionMetadata]
    lora_index_mapping: List[int]
    lora_prompt_mapping: List[int]
    lora_requests: Set[LoRARequest]
    slot_mapping: List[int]

    @classmethod
    def empty(cls):
        return PrepareDecodeMetadata(
            input_tokens=[],
            input_positions=[],
            attn_metadata=None,
            lora_index_mapping=[],
            lora_prompt_mapping=[],
            lora_requests=set(),
            slot_mapping=[],
        )


# How batches are constructed.
class BatchType(IntEnum):
    # Every batch is prefill.
    PREFILL = 0
    # Every batch is decode.
    DECODE = 1
    # Batch is a mixture of prefill and decode.
    MIXED = 2


class ModelRunner:

    def __init__(
        self,
        model_config: ModelConfig,
        parallel_config: ParallelConfig,
        scheduler_config: SchedulerConfig,
        device_config: DeviceConfig,
        load_config: LoadConfig,
        lora_config: Optional[LoRAConfig],
        kv_cache_dtype: Optional[str] = "auto",
        is_driver_worker: bool = False,
        vision_language_config: Optional[VisionLanguageConfig] = None,
    ):
        self.model_config = model_config
        self.parallel_config = parallel_config
        self.scheduler_config = scheduler_config
        self.lora_config = lora_config
        self.load_config = load_config
        self.is_driver_worker = is_driver_worker

        # model_config can be None in tests/samplers/test_sampler.py.
        # FIXME(woosuk): This is a hack to make the tests work. Refactor this.
        self.sliding_window = (model_config.get_sliding_window()
                               if model_config is not None else None)
        self.device_config = (device_config
                              if device_config is not None else DeviceConfig())
        self.device = self.device_config.device

        # Set after load_model.
        self.lora_manager: LRUCacheWorkerLoRAManager = None

        self.graph_runners: Dict[int, CUDAGraphRunner] = {}
        self.graph_memory_pool: Optional[Tuple[
            int, int]] = None  # Set during graph capture.

        self.max_seq_len_to_capture = (self.model_config.max_seq_len_to_capture
                                       if self.model_config is not None else 0)

        self.pin_memory = is_pin_memory_available()
        self.kv_cache_dtype = kv_cache_dtype
        self.vision_language_config = vision_language_config

        self.attn_backend = get_attn_backend(
            self.model_config.dtype if model_config is not None else None)

        # Lazy initialization
        self.model: torch.nn.Module  # Set after load_model
        self.block_size: int  # Set after initial profiling.
        # When using CUDA graph, the input block tables must be padded to
        # max_seq_len_to_capture. However, creating the block table in
        # Python can be expensive. To optimize this, we cache the block table
        # in numpy and only copy the actual input content at every iteration.
        # The shape of the cached block table will be
        # (max batch size to capture, max context len to capture / block size).
        self.graph_block_tables: torch.Tensor  # Set after initial profiling.

        # Set if the backend is flashinfer.
        self.flashinfer_workspace_buffer: torch.Tensor

    def load_model(self) -> None:
        with CudaMemoryProfiler() as m:
            self.model = get_model(
                model_config=self.model_config,
                device_config=self.device_config,
                load_config=self.load_config,
                lora_config=self.lora_config,
                vision_language_config=self.vision_language_config,
                parallel_config=self.parallel_config,
                scheduler_config=self.scheduler_config,
            )

        self.model_memory_usage = m.consumed_memory
        logger.info("Loading model weights took %.4f GB",
                    self.model_memory_usage / float(2**30))

        if self.lora_config:
            assert hasattr(self.model, "supported_lora_modules"
                           ) and self.model.supported_lora_modules, (
                               "Model does not support LoRA")
            assert hasattr(
                self.model,
                "embedding_modules"), "Model does not have embedding_modules"
            assert hasattr(self.model, "embedding_padding_modules"
                           ), "Model does not have embedding_padding_modules"
            self.lora_manager = LRUCacheWorkerLoRAManager(
                self.scheduler_config.max_num_seqs,
                self.scheduler_config.max_num_batched_tokens, self.vocab_size,
                self.lora_config, self.device, self.model.embedding_modules,
                self.model.embedding_padding_modules)
            self.model = self.lora_manager.create_lora_manager(self.model)

        if self.kv_cache_dtype == "fp8" and is_hip():
            # Currently scaled KV cache is only enabled on ROCm
            if self.model_config.quantization_param_path is not None:
                if callable(getattr(self.model, "load_kv_cache_scales", None)):
                    self.model.load_kv_cache_scales(
                        self.model_config.quantization_param_path)
                else:
                    raise RuntimeError(
                        "Using FP8 KV cache and scaling factors provided but "
                        "model %s does not support loading scaling factors.",
                        self.model.__class__)
            else:
                logger.warning(
                    "Using FP8 KV cache but no scaling factors "
                    "provided. Defaulting to scaling factors of 1.0. "
                    "This may lead to less accurate results!")
        elif self.model_config.quantization_param_path is not None:
            logger.warning("KV cache scaling factors provided, "
                           "but the KV cache data type is not FP8. "
                           "KV cache scaling factors will not be used.")

<<<<<<< HEAD
    def save_model(self, path: str, max_size: int=None) -> None:
        from safetensors.torch import save_file
=======
    def save_model(self, path: str) -> None:
        from safetensors.torch import save_model

>>>>>>> 0111d022
        from vllm.distributed import get_tensor_model_parallel_rank
        rank = get_tensor_model_parallel_rank()
        idx = 0
        size = 0
        params = {}
        for name, param in self.model.named_parameters():
            param_size = param.nelement() * param.element_size()
            if max_size and size + param_size > max_size:
                save_file(params, f"{path}/model-{rank}-{idx}.safetensors")
                idx += 1
                size = 0
                params = {}
            params[name] = param
            size += param_size
        if len(params) > 0:
            save_file(params, f"{path}/model-{rank}-{idx}.safetensors")

    def set_block_size(self, block_size: int) -> None:
        self.block_size = block_size

        self.graph_block_tables = np.zeros(
            (max(_BATCH_SIZES_TO_CAPTURE), self.get_max_block_per_batch()),
            dtype=np.int32)

    def get_max_block_per_batch(self) -> int:
        block_size = self.block_size
        return (self.max_seq_len_to_capture + block_size - 1) // block_size

    def _prepare_prompt(
        self,
        seq_group_metadata_list: List[SequenceGroupMetadata],
    ) -> PreparePromptMetadata:
        input_tokens: List[int] = []
        input_positions: List[int] = []
        slot_mapping: List[int] = []
        lora_index_mapping: List[int] = []
        lora_prompt_mapping: List[int] = []
        lora_requests: Set[LoRARequest] = set()

        seq_lens: List[int] = []
        context_lens: List[int] = []
        query_lens: List[int] = []
        prefix_block_tables: List[List[int]] = []
        multi_modal_input_list: List[torch.Tensor] = []

        if len(seq_group_metadata_list) == 0:
            return PreparePromptMetadata.empty()

        for seq_group_metadata in seq_group_metadata_list:
            assert seq_group_metadata.is_prompt
            seq_ids = list(seq_group_metadata.seq_data.keys())
            assert len(seq_ids) == 1
            seq_id = seq_ids[0]

            computed_block_nums = seq_group_metadata.computed_block_nums
            if (self.scheduler_config is not None
                    and self.scheduler_config.chunked_prefill_enabled
                    and not (computed_block_nums is None
                             or computed_block_nums == [])):
                raise RuntimeError(
                    "chunked prefill cannot be used with prefix caching "
                    "now.")

            token_chunk_size = seq_group_metadata.token_chunk_size
            seq_data = seq_group_metadata.seq_data[seq_id]
            context_len = seq_data.get_num_computed_tokens()
            # We should use get_len here because in case of preemption
            # it contains output tokens.
            seq_len = min(seq_data.get_len(), context_len + token_chunk_size)
            prompt_tokens = seq_data.get_token_ids()[context_len:seq_len]
            seq_lens.append(seq_len)

            # NOTE: This only works for oooooooxxx style attention.
            if computed_block_nums is not None and len(
                    computed_block_nums) > 0 and self.sliding_window is None:
                # Prefix is not supported with sliding_window
                context_len = len(computed_block_nums) * self.block_size
                prompt_tokens = prompt_tokens[context_len:]
                prefix_block_tables.append(computed_block_nums)
            elif self.scheduler_config.chunked_prefill_enabled:
                if seq_group_metadata.block_tables is not None:
                    # Prefill has chunked before.
                    block_table = seq_group_metadata.block_tables[seq_id]
                    prefix_block_tables.append(block_table)
                else:
                    # The first prefill.
                    prefix_block_tables.append([])
            else:
                prefix_block_tables.append([])
                # Right now, prefill start is always 0. However, this
                # assumption can be changed once chunked prefill is introduced.
                assert context_len == 0

            # actual prompt lens
            context_lens.append(context_len)
            query_lens.append(seq_len - context_len)

            input_tokens.extend(prompt_tokens)
            # NOTE(woosuk): Here we assume that the first token in the prompt
            # is always the first token in the sequence.
            input_positions.extend(list(range(context_len, seq_len)))
            lora_id = seq_group_metadata.lora_int_id

            if lora_id > 0:
                lora_requests.add(seq_group_metadata.lora_request)

            lora_index_mapping += [lora_id] * (seq_len - context_len)
            lora_prompt_mapping.extend(
                [lora_id] *
                (seq_len - context_len
                 if seq_group_metadata.sampling_params.prompt_logprobs else 1))

            if seq_group_metadata.multi_modal_data:
                multi_modal_input_list.append(
                    seq_group_metadata.multi_modal_data.data)

            if seq_group_metadata.block_tables is None:
                # During memory profiling, the block tables are not initialized
                # yet. In this case, we just use a dummy slot mapping.
                slot_mapping.extend([_PAD_SLOT_ID] * seq_len)
                continue

            # Compute the slot mapping.
            block_table = seq_group_metadata.block_tables[seq_id]

            # Mask the [0, start_idx) tokens of the prompt with _PAD_SLOT_ID,
            # where start_idx is max(0, seq_len - sliding_window).
            # For example, if the prompt len is 10, sliding window is 8, and
            # block size is 4, the first two tokens are masked and the slot
            # mapping will be [-1, -1, 2, 3, 4, 5, 6, 7, 0, 1].
            start_idx = 0
            if self.sliding_window is not None:
                assert context_len == 0, (
                    "Prefix caching is currently not supported with "
                    "sliding window attention")
                start_idx = max(0, seq_len - self.sliding_window)

            for i in range(context_len, seq_len):
                if i < start_idx:
                    slot_mapping.append(_PAD_SLOT_ID)
                    continue

                block_number = block_table[i // self.block_size]
                block_offset = i % self.block_size
                slot = block_number * self.block_size + block_offset
                slot_mapping.append(slot)

        max_query_len = max(query_lens)
        max_seq_len = max(seq_lens)
        assert max_query_len > 0

        context_lens_tensor = torch.tensor(context_lens,
                                           dtype=torch.int,
                                           device=self.device)

        if multi_modal_input_list:
            assert self.vision_language_config, (
                "Multi-modal inputs are only supported by "
                "vision language models.")
            multi_modal_input = torch.cat(multi_modal_input_list,
                                          dim=0).to(self.device)
        else:
            multi_modal_input = None

        # Prepare prefix block tables
        max_prompt_block_table_len = max(len(t) for t in prefix_block_tables)
        block_tables = make_tensor_with_pad(
            prefix_block_tables,
            max_len=max_prompt_block_table_len,
            pad=0,
            dtype=torch.int,
            device=self.device,
        )

        # Query length can be shorter than key (i.e., prompt) when prefill
        # is chunked or prefix cached.
        query_lens_tensor = torch.tensor(query_lens,
                                         dtype=torch.long,
                                         device=self.device)
        subquery_start_loc = torch.zeros(query_lens_tensor.shape[0] + 1,
                                         dtype=torch.int32,
                                         device=self.device)

        seq_lens_tensor = torch.tensor(seq_lens,
                                       dtype=torch.int,
                                       device=self.device)
        seq_start_loc = torch.zeros(seq_lens_tensor.shape[0] + 1,
                                    dtype=torch.int32,
                                    device=self.device)

        torch.cumsum(query_lens_tensor,
                     dim=0,
                     dtype=subquery_start_loc.dtype,
                     out=subquery_start_loc[1:])

        torch.cumsum(seq_lens_tensor,
                     dim=0,
                     dtype=seq_start_loc.dtype,
                     out=seq_start_loc[1:])

        if self.attn_backend is FlashInferBackend:
            attn_metadata = self.attn_backend.make_metadata(
                is_prompt=True,
                use_cuda_graph=False,
                seq_start_loc=seq_start_loc,
                max_seq_len=max_seq_len,
                block_tables=block_tables)
        else:
            attn_metadata = self.attn_backend.make_metadata(
                is_prompt=True,
                seq_lens=seq_lens,
                seq_lens_tensor=seq_lens_tensor,
                max_query_len=max_query_len,
                max_seq_len=max_seq_len,
                subquery_start_loc=subquery_start_loc,
                seq_start_loc=seq_start_loc,
                context_lens_tensor=context_lens_tensor,
                block_tables=block_tables,
                use_cuda_graph=False,
            )

        return PreparePromptMetadata(
            input_tokens=input_tokens,
            input_positions=input_positions,
            attn_metadata=attn_metadata,
            seq_lens=seq_lens,
            query_lens=query_lens,
            lora_index_mapping=lora_index_mapping,
            lora_prompt_mapping=lora_prompt_mapping,
            lora_requests=lora_requests,
            multi_modal_input=multi_modal_input,
            slot_mapping=slot_mapping,
        )

    def _prepare_decode(
        self,
        seq_group_metadata_list: List[SequenceGroupMetadata],
    ) -> PrepareDecodeMetadata:
        input_tokens: List[int] = []
        input_positions: List[int] = []
        slot_mapping: List[int] = []
        seq_lens: List[int] = []
        block_tables: List[List[int]] = []
        lora_index_mapping: List[int] = []
        lora_prompt_mapping: List[int] = []
        lora_requests: Set[LoRARequest] = set()

        # The following fields are only for flashinfer
        # Please follow https://docs.flashinfer.ai/tutorials/kv_layout.html#page-layout
        # for the precise definition of the following fields.
        # An example:
        # request 1, page indices [0, 5, 8]
        # request 2, page indices [1, 6, 7]
        # request 3, page indices [3, 4]
        # paged_kv_indices is a concatenation of page indices of all requests:
        # [0, 5, 8, 1, 6, 7, 3, 4]
        # paged_kv_indptr is used to index into paged_kv_indices:
        # [0, 3, 6, 8]
        paged_kv_indices: List[int] = []
        # 0 at the beginning of paged_kv_indptr indicates the start of the
        # first request’s page indices in the paged_kv_indices list.
        paged_kv_indptr: List[int] = [0]
        # paged_kv_last_page_len is the length of the last page of each request
        paged_kv_last_page_len: List[int] = []

        if len(seq_group_metadata_list) == 0:
            return PrepareDecodeMetadata.empty()

        for seq_group_metadata in seq_group_metadata_list:
            assert not seq_group_metadata.is_prompt
            assert seq_group_metadata.token_chunk_size == 1

            seq_ids = list(seq_group_metadata.seq_data.keys())
            lora_id = seq_group_metadata.lora_int_id

            if lora_id > 0:
                lora_requests.add(seq_group_metadata.lora_request)

            for seq_id in seq_ids:
                seq_data = seq_group_metadata.seq_data[seq_id]
                generation_token = seq_data.get_last_token_id()
                input_tokens.append(generation_token)

                seq_len = seq_data.get_len()
                position = seq_len - 1
                input_positions.append(position)

                seq_len = seq_len if self.sliding_window is None else min(
                    seq_len, self.sliding_window)
                seq_lens.append(seq_len)

                block_table = seq_group_metadata.block_tables[seq_id]
                block_number = block_table[position // self.block_size]
                block_offset = position % self.block_size
                slot = block_number * self.block_size + block_offset
                slot_mapping.append(slot)
                lora_index_mapping.append(lora_id)
                lora_prompt_mapping.append(lora_id)

                if self.sliding_window is not None:
                    sliding_window_blocks = (self.sliding_window //
                                             self.block_size)
                    block_table = block_table[-sliding_window_blocks:]
                block_tables.append(block_table)

                paged_kv_indices.extend(block_table)
                paged_kv_indptr.append(paged_kv_indptr[-1] + len(block_table))
                last_page_len = seq_data.get_len() % self.block_size
                if last_page_len == 0:
                    last_page_len = self.block_size
                paged_kv_last_page_len.append(last_page_len)

        # vLLM uses cuda graph only for decoding requests.
        # See `capture_model` API for more details.
        # For decoding requests, batch_size == input_tokens.
        batch_size = len(input_tokens)
        max_seq_len = max(seq_lens)
        use_captured_graph = (not self.model_config.enforce_eager
                              and batch_size <= _BATCH_SIZES_TO_CAPTURE[-1]
                              and max_seq_len <= self.max_seq_len_to_capture)
        if use_captured_graph:
            graph_batch_size = _get_graph_batch_size(batch_size)
            assert graph_batch_size >= batch_size
            for _ in range(graph_batch_size - batch_size):
                input_tokens.append(0)
                input_positions.append(0)
                slot_mapping.append(_PAD_SLOT_ID)
                seq_lens.append(1)
                block_tables.append([])
                lora_index_mapping.append(0)
            batch_size = graph_batch_size

        seq_lens_tensor = torch.tensor(seq_lens,
                                       dtype=torch.int,
                                       device=self.device)

        if use_captured_graph:
            # When using cuda-graph all these tensors should be
            # padded.
            assert seq_lens_tensor.shape[0] == len(input_tokens)
            assert seq_lens_tensor.shape[0] == len(input_positions)
            assert seq_lens_tensor.shape[0] == len(slot_mapping)

            # The shape of graph_block_tables is
            # [max batch size, max context len // block size].
            input_block_tables = self.graph_block_tables[:batch_size]
            for i, block_table in enumerate(block_tables):
                if block_table:
                    input_block_tables[i, :len(block_table)] = block_table
            block_tables = torch.tensor(input_block_tables, device=self.device)
        else:
            max_block_table_len = max(
                len(block_table) for block_table in block_tables)
            block_tables = make_tensor_with_pad(
                block_tables,
                max_len=max_block_table_len,
                pad=0,
                dtype=torch.int,
                device=self.device,
            )

        if self.attn_backend is FlashInferBackend:
            if not hasattr(self, "flashinfer_workspace_buffer"):
                # Allocate 16MB workspace buffer
                # Follow the example of flashinfer: https://docs.flashinfer.ai/api/python/decode.html
                self.flashinfer_workspace_buffer = torch.empty(
                    16 * 1024 * 1024, dtype=torch.uint8, device=self.device)
            paged_kv_indptr = torch.tensor(paged_kv_indptr,
                                           dtype=torch.int,
                                           device=self.device)
            paged_kv_indices = torch.tensor(paged_kv_indices,
                                            dtype=torch.int,
                                            device=self.device)
            paged_kv_last_page_len = torch.tensor(paged_kv_last_page_len,
                                                  dtype=torch.int,
                                                  device=self.device)
            kv_cache_dtype = get_kv_cache_torch_dtype(self.kv_cache_dtype,
                                                      self.model_config.dtype)

            attn_metadata = self.attn_backend.make_metadata(
                is_prompt=False,
                use_cuda_graph=False,
                workspace_buffer=self.flashinfer_workspace_buffer,
                paged_kv_indptr=paged_kv_indptr,
                paged_kv_indices=paged_kv_indices,
                paged_kv_last_page_len=paged_kv_last_page_len,
                num_qo_heads=self.model_config.get_num_attention_heads(
                    self.parallel_config),
                num_kv_heads=self.model_config.get_num_kv_heads(
                    self.parallel_config),
                head_dim=self.model_config.get_head_size(),
                page_size=self.block_size,
                data_type=kv_cache_dtype)
        else:
            attn_metadata = self.attn_backend.make_metadata(
                is_prompt=False,
                seq_lens=None,
                seq_lens_tensor=seq_lens_tensor,
                max_query_len=None,
                max_seq_len=max_seq_len,
                subquery_start_loc=None,
                seq_start_loc=None,
                context_lens_tensor=None,
                block_tables=block_tables,
                use_cuda_graph=use_captured_graph,
            )
        return PrepareDecodeMetadata(
            input_tokens=input_tokens,
            input_positions=input_positions,
            attn_metadata=attn_metadata,
            lora_index_mapping=lora_index_mapping,
            lora_prompt_mapping=lora_prompt_mapping,
            lora_requests=lora_requests,
            slot_mapping=slot_mapping,
        )

    def prepare_input_tensors(
        self,
        seq_group_metadata_list: List[SequenceGroupMetadata],
    ) -> Tuple[torch.Tensor, torch.Tensor, AttentionMetadata, SamplingMetadata,
               Set[LoRARequest], LoRAMapping, torch.Tensor]:
        if self.is_driver_worker:
            prefill_reqs = []
            decode_reqs = []
            for seq_group_meta in seq_group_metadata_list:
                if seq_group_meta.is_prompt:
                    prefill_reqs.append(seq_group_meta)
                else:
                    decode_reqs.append(seq_group_meta)

            # Prepare input tensors.
            (
                input_tokens,
                input_positions,
                prefill_attn_metadata,
                seq_lens,
                query_lens,
                lora_index_mapping,
                lora_prompt_mapping,
                lora_requests,
                multi_modal_input,
                slot_mapping,
            ) = self._prepare_prompt(prefill_reqs)
            (
                decode_input_tokens,
                decode_input_positions,
                decode_attn_metadata,
                decode_lora_index_mapping,
                decode_lora_prompt_mapping,
                decode_lora_requests,
                decode_slot_mapping,
            ) = self._prepare_decode(decode_reqs)
            sampling_metadata = SamplingMetadata.prepare(
                seq_group_metadata_list, seq_lens, query_lens, self.device,
                self.pin_memory)

            if not self.scheduler_config.chunked_prefill_enabled:
                assert (len(prefill_reqs) and len(decode_reqs)) == 0

            num_prefills = len(seq_lens)
            num_prefill_tokens = len(input_tokens)
            num_decode_tokens = len(decode_input_tokens)

            # Coalesce tensors. Note that attn_metadata is currently not
            # coalesced for simplicity.
            input_tokens.extend(decode_input_tokens)
            input_positions.extend(decode_input_positions)
            slot_mapping.extend(decode_slot_mapping)
            lora_index_mapping.extend(decode_lora_index_mapping)
            lora_prompt_mapping.extend(decode_lora_prompt_mapping)
            lora_requests.update(decode_lora_requests)

            input_tokens = torch.tensor(input_tokens,
                                        dtype=torch.long,
                                        device=self.device)
            input_positions = torch.tensor(input_positions,
                                           dtype=torch.long,
                                           device=self.device)
            slot_mapping = torch.tensor(slot_mapping,
                                        dtype=torch.long,
                                        device=self.device)

            if self.lora_config:
                lora_mapping = LoRAMapping(
                    lora_index_mapping,
                    lora_prompt_mapping,
                )
            else:
                lora_mapping = None

            # Broadcast the metadata.
            # If batch contains both prefill and decode, it sends 2 broadcasts.
            # If it only contains 1 type, it triggers a single broadcast.
            if (prefill_attn_metadata is not None
                    and decode_attn_metadata is not None):
                batch_type = BatchType.MIXED
            elif prefill_attn_metadata is not None:
                batch_type = BatchType.PREFILL
            else:
                batch_type = BatchType.DECODE

            metadata_dict = {
                "input_tokens": input_tokens,
                "input_positions": input_positions,
                "selected_token_indices":
                sampling_metadata.selected_token_indices,
                "lora_requests": lora_requests,
                "lora_mapping": lora_mapping,
                "multi_modal_input": multi_modal_input,
                "num_prefill_tokens": num_prefill_tokens,
                "num_decode_tokens": num_decode_tokens,
                "slot_mapping": slot_mapping,
                "num_prefills": num_prefills,
                "batch_type": batch_type,
            }
            if prefill_attn_metadata is not None:
                metadata_dict.update(prefill_attn_metadata.asdict_zerocopy())
            else:
                assert decode_attn_metadata is not None
                metadata_dict.update(decode_attn_metadata.asdict_zerocopy())
            broadcast_tensor_dict(metadata_dict, src=0)

            # Broadcast decode attn metadata for mixed batch type.
            # The additional broadcast costs 300us overhead on 4 A10 GPUs.
            # We can potentially reduce the overhead by coelescing tensors.
            if batch_type == BatchType.MIXED:
                assert decode_attn_metadata is not None
                metadata_dict = decode_attn_metadata.asdict_zerocopy()
                broadcast_tensor_dict(metadata_dict, src=0)
        else:
            metadata_dict = broadcast_tensor_dict(src=0)
            input_tokens = metadata_dict.pop("input_tokens")
            input_positions = metadata_dict.pop("input_positions")
            slot_mapping = metadata_dict.pop("slot_mapping")
            num_prefills = metadata_dict.pop("num_prefills")
            selected_token_indices = metadata_dict.pop(
                "selected_token_indices")
            lora_mapping = metadata_dict.pop("lora_mapping")
            lora_requests = metadata_dict.pop("lora_requests")
            multi_modal_input = metadata_dict.pop("multi_modal_input")
            num_prefill_tokens = metadata_dict.pop("num_prefill_tokens")
            num_decode_tokens = metadata_dict.pop("num_decode_tokens")
            batch_type = metadata_dict.pop("batch_type")

            # Create an attention metadata.
            prefill_attn_metadata = None
            decode_attn_metadata = None
            if batch_type == BatchType.PREFILL or batch_type == BatchType.MIXED:
                prefill_attn_metadata = self.attn_backend.make_metadata(
                    **metadata_dict)
            else:
                decode_attn_metadata = self.attn_backend.make_metadata(
                    **metadata_dict)
            sampling_metadata = SamplingMetadata(
                seq_groups=None,
                selected_token_indices=selected_token_indices,
                categorized_sample_indices=None,
                num_prompts=0,
            )

            # if it is a mixed batch, decode attn_metadata is broadcasted
            # separately.
            if batch_type == BatchType.MIXED:
                metadata_dict = broadcast_tensor_dict(src=0)
                decode_attn_metadata = self.attn_backend.make_metadata(
                    **metadata_dict)

        attn_metadata = AttentionMetadata(
            num_prefills=num_prefills,
            slot_mapping=slot_mapping,
            num_prefill_tokens=num_prefill_tokens,
            num_decode_tokens=num_decode_tokens,
            prefill_metadata=prefill_attn_metadata,
            decode_metadata=decode_attn_metadata,
            kv_cache_dtype=self.kv_cache_dtype,
        )

        return (input_tokens, input_positions, attn_metadata,
                sampling_metadata, lora_requests, lora_mapping,
                multi_modal_input)

    @torch.inference_mode()
    def execute_model(
        self,
        seq_group_metadata_list: List[SequenceGroupMetadata],
        kv_caches: List[torch.Tensor],
    ) -> Optional[SamplerOutput]:
        (input_tokens, input_positions, attn_metadata, sampling_metadata,
         lora_requests, lora_mapping, multi_modal_input
         ) = self.prepare_input_tensors(seq_group_metadata_list)

        if self.lora_config:
            self.set_active_loras(lora_requests, lora_mapping)

        # Currently cuda graph is only supported by the decode phase.
        prefill_meta = attn_metadata.prefill_metadata
        decode_meta = attn_metadata.decode_metadata
        if prefill_meta is None and decode_meta.use_cuda_graph:
            graph_batch_size = input_tokens.shape[0]
            model_executable = self.graph_runners[graph_batch_size]
        else:
            model_executable = self.model
        execute_model_kwargs = {
            "input_ids": input_tokens,
            "positions": input_positions,
            "kv_caches": kv_caches,
            "attn_metadata": attn_metadata,
        }
        if self.vision_language_config:
            execute_model_kwargs.update({"image_input": multi_modal_input})
        hidden_states = model_executable(**execute_model_kwargs)

        # Compute the logits.
        logits = self.model.compute_logits(hidden_states, sampling_metadata)

        # Only perform sampling in the driver worker.
        if not self.is_driver_worker:
            return None

        # Sample the next token.
        output = self.model.sample(
            logits=logits,
            sampling_metadata=sampling_metadata,
        )

        return output

    @torch.inference_mode()
    def profile_run(self) -> None:
        # Enable top-k sampling to reflect the accurate memory usage.
        sampling_params = SamplingParams(top_p=0.99, top_k=self.vocab_size - 1)
        max_num_batched_tokens = self.scheduler_config.max_num_batched_tokens
        max_num_seqs = self.scheduler_config.max_num_seqs

        # This represents the maximum number of different requests
        # that will have unique loras, an therefore the max amount of memory
        # consumption create dummy lora request copies from the lora request
        # passed in, which contains a lora from the lora warmup path.
        dummy_lora_requests = []
        dummy_lora_requests_per_seq = []
        if self.lora_config:
            for idx in range(self.lora_config.max_loras):
                lora_id = idx + 1
                dummy_lora_request = LoRARequest(
                    lora_name=f"warmup_{lora_id}",
                    lora_int_id=lora_id,
                    lora_local_path="/not/a/real/path",
                )
                self.lora_manager.add_dummy_lora(dummy_lora_request,
                                                 rank=LORA_WARMUP_RANK)
                dummy_lora_requests.append(dummy_lora_request)
            dummy_lora_requests_per_seq = [
                dummy_lora_requests[idx % len(dummy_lora_requests)]
                for idx in range(max_num_seqs)
            ]

        # Profile memory usage with max_num_sequences sequences and the total
        # number of tokens equal to max_num_batched_tokens.
        seqs: List[SequenceGroupMetadata] = []
        # Additional GPU memory may be needed for vision encoding, which needs
        # to be accounted for when calculating the GPU blocks for
        # vLLM blocker manager.
        # To exercise the worst scenario for GPU memory consumption,
        # the number of seqs (batch_size) is chosen to maximize the number
        # of images processed.
        if self.vision_language_config:
            max_num_seqs = min(
                max_num_seqs,
                int(max_num_batched_tokens /
                    self.vision_language_config.image_feature_size))
        for group_id in range(max_num_seqs):
            seq_len = (max_num_batched_tokens // max_num_seqs +
                       (group_id < max_num_batched_tokens % max_num_seqs))
            seq_data, fake_multi_modal_input = _prepare_fake_inputs(
                seq_len, self.vision_language_config)
            seq = SequenceGroupMetadata(
                request_id=str(group_id),
                is_prompt=True,
                seq_data={group_id: seq_data},
                sampling_params=sampling_params,
                block_tables=None,
                lora_request=dummy_lora_requests_per_seq[group_id]
                if dummy_lora_requests_per_seq else None,
                multi_modal_data=fake_multi_modal_input,
            )
            seqs.append(seq)

        # Run the model with the dummy inputs.
        num_layers = self.model_config.get_num_layers(self.parallel_config)
        kv_caches = [None] * num_layers
        self.execute_model(seqs, kv_caches)
        torch.cuda.synchronize()
        return

    def remove_all_loras(self):
        if not self.lora_manager:
            raise RuntimeError("LoRA is not enabled.")
        self.lora_manager.remove_all_loras()

    def set_active_loras(self, lora_requests: Set[LoRARequest],
                         lora_mapping: LoRAMapping) -> None:
        if not self.lora_manager:
            raise RuntimeError("LoRA is not enabled.")
        self.lora_manager.set_active_loras(lora_requests, lora_mapping)

    def add_lora(self, lora_request: LoRARequest) -> bool:
        if not self.lora_manager:
            raise RuntimeError("LoRA is not enabled.")
        return self.lora_manager.add_lora(lora_request)

    def remove_lora(self, lora_id: int) -> bool:
        if not self.lora_manager:
            raise RuntimeError("LoRA is not enabled.")
        return self.lora_manager.remove_lora(lora_id)

    def list_loras(self) -> Set[int]:
        if not self.lora_manager:
            raise RuntimeError("LoRA is not enabled.")
        return self.lora_manager.list_loras()

    @torch.inference_mode()
    def capture_model(self, kv_caches: List[torch.Tensor]) -> None:
        """Cuda graph capture a model.

        Note that CUDA graph's performance gain is negligible if number
        of batched tokens are larger than 200. And since CUDA graph
        requires fixed sized tensors, supporting large/variable batch
        size requires high GPU memory overhead. Thus, vLLM only captures
        decoding requests. Mixed batch (chunked prefill + decoding) or
        prefill requests are not captured.

        Since it is used for decoding-only, it assumes there's only 1 token
        per sequence in the batch.
        """
        # NOTE(woosuk): This is a hack to ensure that the NCCL backend is never
        # deleted before the CUDA graphs.
        self.pynccl_backend = pynccl_utils.get_nccl_backend()

        assert not self.model_config.enforce_eager
        logger.info("Capturing the model for CUDA graphs. This may lead to "
                    "unexpected consequences if the model is not static. To "
                    "run the model in eager mode, set 'enforce_eager=True' or "
                    "use '--enforce-eager' in the CLI.")
        logger.info("CUDA graphs can take additional 1~3 GiB memory per GPU. "
                    "If you are running out of memory, consider decreasing "
                    "`gpu_memory_utilization` or enforcing eager mode. "
                    "You can also reduce the `max_num_seqs` as needed "
                    "to decrease memory usage.")
        start_time = time.perf_counter()

        # Prepare dummy inputs. These will be reused for all batch sizes.
        max_batch_size = max(_BATCH_SIZES_TO_CAPTURE)
        input_tokens = torch.zeros(max_batch_size, dtype=torch.long).cuda()
        input_positions = torch.zeros(max_batch_size, dtype=torch.long).cuda()
        slot_mapping = torch.empty(max_batch_size, dtype=torch.long).cuda()
        slot_mapping.fill_(_PAD_SLOT_ID)
        seq_lens = torch.ones(max_batch_size, dtype=torch.int32).cuda()
        block_tables = torch.from_numpy(self.graph_block_tables).cuda()

        graph_batch_size = _get_graph_batch_size(
            self.scheduler_config.max_num_seqs)
        batch_size_capture_list = [
            bs for bs in _BATCH_SIZES_TO_CAPTURE if bs <= graph_batch_size
        ]

        # NOTE(woosuk): There are 3 backends for all-reduce: custom all-reduce
        # kernel, pynccl, and PyTorch NCCL. When using CUDA graph, we use
        # either custom all-reduce kernel or pynccl. When not using CUDA
        # graph, we use either custom all-reduce kernel or PyTorch NCCL.
        # We always prioritize using custom all-reduce kernel but fall back
        # to PyTorch or pynccl if it is disabled or not supported.
        with custom_all_reduce.capture():
            # NOTE: Capturing the largest batch size first may help reduce the
            # memory usage of CUDA graph.
            for batch_size in reversed(batch_size_capture_list):
                # Create dummy attn_metadata.
                decode_metadata = self.attn_backend.make_metadata(
                    is_prompt=False,
                    seq_lens=None,
                    seq_lens_tensor=seq_lens[:batch_size],
                    max_query_len=None,
                    max_seq_len=self.max_seq_len_to_capture,
                    subquery_start_loc=None,
                    seq_start_loc=None,
                    context_lens_tensor=None,
                    block_tables=block_tables[:batch_size],
                    use_cuda_graph=True,
                )
                attn_metadata = AttentionMetadata(
                    num_prefills=0,
                    num_prefill_tokens=0,
                    num_decode_tokens=batch_size,
                    slot_mapping=slot_mapping[:batch_size],
                    prefill_metadata=None,
                    decode_metadata=decode_metadata,
                    kv_cache_dtype=self.kv_cache_dtype,
                )

                if self.lora_config:
                    lora_mapping = LoRAMapping(
                        [0] * batch_size,
                        [0] * batch_size,
                    )
                    self.set_active_loras(set(), lora_mapping)

                graph_runner = CUDAGraphRunner(self.model)
                graph_runner.capture(
                    input_tokens[:batch_size],
                    input_positions[:batch_size],
                    kv_caches,
                    attn_metadata,
                    memory_pool=self.graph_memory_pool,
                )
                self.graph_memory_pool = graph_runner.graph.pool()
                self.graph_runners[batch_size] = graph_runner

        end_time = time.perf_counter()
        elapsed_time = end_time - start_time
        # This usually takes < 10 seconds.
        logger.info("Graph capturing finished in %.0f secs.", elapsed_time)

    def __del__(self) -> None:
        # Delete the CUDA graphs before deleting the pynccl communicator.
        # NOTE(woosuk): This is necessary because otherwise deadlocks can
        # happen.
        # FIXME(woosuk): This is a bit hacky. Find a more robust solution.
        # TODO(youkaichao): when we get enough user feedback that pynccl is
        # more stable than cupy, we can remove this, e.g. in v0.4.1.
        self.graph_runners.clear()
        self.pynccl_backend = None

    @property
    def vocab_size(self) -> int:
        return self.model_config.get_vocab_size()


class CUDAGraphRunner:

    def __init__(self, model: nn.Module):
        self.model = model
        self.input_buffers: Dict[str, torch.Tensor] = {}
        self.output_buffers: Dict[str, torch.Tensor] = {}

        self._graph: Optional[torch.cuda.CUDAGraph] = None

    @property
    def graph(self):
        assert self._graph is not None
        return self._graph

    def capture(
        self,
        input_ids: torch.Tensor,
        positions: torch.Tensor,
        kv_caches: List[torch.Tensor],
        attn_metadata: AttentionMetadata,
        memory_pool,
        **kwargs,
    ) -> None:
        assert self._graph is None
        # Run the model once without capturing the graph.
        # This is to make sure that the captured graph does not include the
        # kernel launches for initial benchmarking (e.g., Triton autotune).
        with _maybe_pynccl():
            self.model(
                input_ids,
                positions,
                kv_caches,
                attn_metadata,
                **kwargs,
            )
        torch.cuda.synchronize()

        # Capture the graph.
        # NOTE(woosuk): Python 3.8 does not support multi-line with statements.
        # https://stackoverflow.com/questions/31039022/python-multi-line-with-statement
        self._graph = torch.cuda.CUDAGraph()
        with torch.cuda.graph(self._graph, pool=memory_pool):  # noqa: SIM117
            with _maybe_pynccl():
                hidden_states = self.model(
                    input_ids,
                    positions,
                    kv_caches,
                    attn_metadata,
                    **kwargs,
                )
        torch.cuda.synchronize()

        # Save the input and output buffers.
        self.input_buffers = {
            "input_ids": input_ids,
            "positions": positions,
            "kv_caches": kv_caches,
            "slot_mapping": attn_metadata.slot_mapping,
            "seq_lens_tensor": attn_metadata.decode_metadata.seq_lens_tensor,
            "block_tables": attn_metadata.decode_metadata.block_tables,
        }
        self.output_buffers = {"hidden_states": hidden_states}
        return

    def forward(
        self,
        input_ids: torch.Tensor,
        positions: torch.Tensor,
        kv_caches: List[torch.Tensor],
        attn_metadata: AttentionMetadata,
        **kwargs,
    ) -> torch.Tensor:
        # KV caches are fixed tensors, so we don't need to copy them.
        del kv_caches

        # Copy the input tensors to the input buffers.
        self.input_buffers["input_ids"].copy_(input_ids, non_blocking=True)
        self.input_buffers["positions"].copy_(positions, non_blocking=True)
        self.input_buffers["slot_mapping"].copy_(attn_metadata.slot_mapping,
                                                 non_blocking=True)
        self.input_buffers["seq_lens_tensor"].copy_(
            attn_metadata.decode_metadata.seq_lens_tensor, non_blocking=True)
        self.input_buffers["block_tables"].copy_(
            attn_metadata.decode_metadata.block_tables, non_blocking=True)
        # Run the graph.
        self.graph.replay()

        # Return the output tensor.
        return self.output_buffers["hidden_states"]

    def __call__(self, *args, **kwargs):
        return self.forward(*args, **kwargs)


@contextlib.contextmanager
def _maybe_pynccl():
    if pynccl_utils.is_initialized(
    ) and not custom_all_reduce.is_initialized():
        with with_pynccl_for_all_reduce():
            yield
    else:
        yield


def _get_graph_batch_size(batch_size: int) -> int:
    """Returns the padded batch size given actual batch size.

    Batch sizes are 1, 2, 4, _BATCH_SIZE_ALIGNMENT,
    2*_BATCH_SIZE_ALIGNMENT, 3*_BATCH_SIZE_ALIGNMENT...
    """
    if batch_size <= 2:
        return batch_size
    elif batch_size <= 4:
        return 4
    else:
        return ((batch_size + _BATCH_SIZE_ALIGNMENT - 1) //
                _BATCH_SIZE_ALIGNMENT * _BATCH_SIZE_ALIGNMENT)


def _prepare_fake_inputs(
        seq_len: int, vision_language_config: Optional[VisionLanguageConfig]):
    """Prepare fake inputs for profile run."""
    if vision_language_config:
        prompt_tokens = [
            vision_language_config.image_token_id
        ] * vision_language_config.image_feature_size + [0] * (
            seq_len - vision_language_config.image_feature_size)
        fake_image_input = MultiModalData(
            type=MultiModalData.Type.IMAGE,
            data=torch.zeros(vision_language_config.image_input_shape,
                             dtype=torch.float16))
    else:
        prompt_tokens = [0] * seq_len
        fake_image_input = None
    return SequenceData(prompt_tokens), fake_image_input<|MERGE_RESOLUTION|>--- conflicted
+++ resolved
@@ -212,14 +212,8 @@
                            "but the KV cache data type is not FP8. "
                            "KV cache scaling factors will not be used.")
 
-<<<<<<< HEAD
     def save_model(self, path: str, max_size: int=None) -> None:
         from safetensors.torch import save_file
-=======
-    def save_model(self, path: str) -> None:
-        from safetensors.torch import save_model
-
->>>>>>> 0111d022
         from vllm.distributed import get_tensor_model_parallel_rank
         rank = get_tensor_model_parallel_rank()
         idx = 0
